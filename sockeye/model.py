# Copyright 2017 Amazon.com, Inc. or its affiliates. All Rights Reserved.
#
# Licensed under the Apache License, Version 2.0 (the "License"). You may not
# use this file except in compliance with the License. A copy of the License
# is located at
#
#     http://aws.amazon.com/apache2.0/
#
# or in the "license" file accompanying this file. This file is distributed on
# an "AS IS" BASIS, WITHOUT WARRANTIES OR CONDITIONS OF ANY KIND, either
# express or implied. See the License for the specific language governing
# permissions and limitations under the License.

import copy
import logging
import os
from typing import cast, Dict, Optional, Tuple

import mxnet as mx

from sockeye import __version__
from sockeye.config import Config
from . import constants as C
from . import data_io
from . import decoder
from . import encoder
from . import layers
from . import loss
from . import utils

logger = logging.getLogger(__name__)


class ModelConfig(Config):
    """
    ModelConfig defines model parameters defined at training time which are relevant to model inference.
    Add new model parameters here. If you want backwards compatibility for models trained with code that did not
    contain these parameters, provide a reasonable default under default_values.

    :param config_data: Used training data.
    :param vocab_source_size: Source vocabulary size.
    :param vocab_target_size: Target vocabulary size.
    :param config_embed_source: Embedding config for source.
    :param config_embed_target: Embedding config for target.
    :param config_encoder: Encoder configuration.
    :param config_decoder: Decoder configuration.
    :param config_loss: Loss configuration.
    :param weight_tying: Enables weight tying if True.
    :param weight_tying_type: Determines which weights get tied. Must be set if weight_tying is enabled.
    :param lhuc: LHUC (Vilar 2018) is applied at some part of the model.
    """

    def __init__(self,
                 config_data: data_io.DataConfig,
                 vocab_source_size: int,
                 vocab_target_size: int,
                 config_embed_source: encoder.EmbeddingConfig,
                 config_embed_target: encoder.EmbeddingConfig,
                 config_encoder: encoder.EncoderConfig,
                 config_decoder: decoder.DecoderConfig,
                 config_language_model: decoder.DecoderConfig,
                 config_loss: loss.LossConfig,
                 weight_tying: bool = False,
                 weight_tying_type: Optional[str] = C.WEIGHT_TYING_TRG_SOFTMAX,
                 weight_normalization: bool = False,
<<<<<<< HEAD
                 output_layer_no_bias: bool = False,
=======
                 weight_language_model_loss: float = 1.0,
>>>>>>> 04ad4c13
                 lhuc: bool = False) -> None:
        super().__init__()
        self.config_data = config_data
        self.vocab_source_size = vocab_source_size
        self.vocab_target_size = vocab_target_size
        self.config_embed_source = config_embed_source
        self.config_embed_target = config_embed_target
        self.config_encoder = config_encoder
        self.config_decoder = config_decoder
        self.config_language_model = config_language_model
        self.config_loss = config_loss
        self.weight_tying = weight_tying
        self.weight_tying_type = weight_tying_type
        self.weight_normalization = weight_normalization
<<<<<<< HEAD
        self.output_layer_no_bias = output_layer_no_bias
=======
        self.weight_language_model_loss = weight_language_model_loss
>>>>>>> 04ad4c13
        if weight_tying and weight_tying_type is None:
            raise RuntimeError("weight_tying_type must be specified when using weight_tying.")
        self.lhuc = lhuc


class SockeyeModel:
    """
    SockeyeModel shares components needed for both training and inference.
    The main components of a Sockeye model are
    1) Source embedding
    2) Target embedding
    3) Encoder
    4) Decoder
    5) Output Layer

    ModelConfig contains parameters and their values that are fixed at training time and must be re-used at inference
    time.

    :param config: Model configuration.
    :param prefix: Name prefix for all parameters of this model.
    """

    def __init__(self, config: ModelConfig, prefix: str = '') -> None:
        self.config = copy.deepcopy(config)
        self.config.freeze()
        self.prefix = prefix
        logger.info("%s", self.config)

        # encoder & decoder first (to know the decoder depth)
        self.encoder = encoder.get_encoder(self.config.config_encoder, prefix=self.prefix)
        self.decoder = decoder.get_decoder(self.config.config_decoder, prefix=self.prefix)

        # source & target embeddings
        embed_weight_source, embed_weight_target, out_weight_target = self._get_embed_weights(self.prefix)
        if isinstance(self.config.config_embed_source, encoder.PassThroughEmbeddingConfig):
            self.embedding_source = encoder.PassThroughEmbedding(self.config.config_embed_source)  # type: encoder.Encoder
        else:
            self.embedding_source = encoder.Embedding(self.config.config_embed_source,
                                                      prefix=self.prefix + C.SOURCE_EMBEDDING_PREFIX,
                                                      embed_weight=embed_weight_source,
                                                      is_source=True)  # type: encoder.Encoder

        self.embedding_target = encoder.Embedding(self.config.config_embed_target,
                                                  prefix=self.prefix + C.TARGET_EMBEDDING_PREFIX,
                                                  embed_weight=embed_weight_target)

        # output layer
        self.output_layer = layers.OutputLayer(hidden_size=self.decoder.get_num_hidden(),
                                               vocab_size=self.config.vocab_target_size,
                                               weight=out_weight_target,
                                               weight_normalization=self.config.weight_normalization,
                                               no_bias=self.config.output_layer_no_bias,
                                               prefix=self.prefix + C.DEFAULT_OUTPUT_LAYER_PREFIX)

        self.params = None  # type: Optional[Dict]
        self.aux_params = None  # type: Optional[Dict]

    def save_config(self, folder: str):
        """
        Saves model configuration to <folder>/config

        :param folder: Destination folder.
        """
        fname = os.path.join(folder, C.CONFIG_NAME)
        self.config.save(fname)
        logger.info('Saved config to "%s"', fname)

    @staticmethod
    def load_config(fname: str) -> ModelConfig:
        """
        Loads model configuration.

        :param fname: Path to load model configuration from.
        :return: Model configuration.
        """
        config = ModelConfig.load(fname)
        logger.info('ModelConfig loaded from "%s"', fname)
        return cast(ModelConfig, config)  # type: ignore

    def save_params_to_file(self, fname: str):
        """
        Saves model parameters to file.

        :param fname: Path to save parameters to.
        """
        if self.aux_params is not None:
            utils.save_params(self.params.copy(), fname, self.aux_params.copy())
        else:
            utils.save_params(self.params.copy(), fname)
        logging.info('Saved params to "%s"', fname)

    def load_params_from_file(self, fname: str):
        """
        Loads and sets model parameters from file.

        :param fname: Path to load parameters from.
        """
        utils.check_condition(os.path.exists(fname), "No model parameter file found under %s. "
                                                     "This is either not a model directory or the first training "
                                                     "checkpoint has not happened yet." % fname)
        self.params, self.aux_params = utils.load_params(fname)
        utils.check_condition(all(name.startswith(self.prefix) for name in self.params.keys()),
                              "Not all parameter names start with model prefix '%s'" % self.prefix)
        utils.check_condition(all(name.startswith(self.prefix) for name in self.aux_params.keys()),
                              "Not all auxiliary parameter names start with model prefix '%s'" % self.prefix)
        logger.info('Loaded params from "%s"', fname)

    @staticmethod
    def save_version(folder: str):
        """
        Saves version to <folder>/version.

        :param folder: Destination folder.
        """
        fname = os.path.join(folder, C.VERSION_NAME)
        with open(fname, "w") as out:
            out.write(__version__)

    def _get_embed_weights(self, prefix: str) -> Tuple[mx.sym.Symbol, mx.sym.Symbol, mx.sym.Symbol]:
        """
        Returns embedding parameters for source and target.
        When source and target embeddings are shared, they are created here and passed in to each side,
        instead of being created in the Embedding constructors.

        :param prefix: Prefix.
        :return: Tuple of source and target parameter symbols.
        """
        w_embed_source = mx.sym.Variable(prefix + C.SOURCE_EMBEDDING_PREFIX + "weight",
                                         shape=(self.config.config_embed_source.vocab_size,
                                                self.config.config_embed_source.num_embed))
        w_embed_target = mx.sym.Variable(prefix + C.TARGET_EMBEDDING_PREFIX + "weight",
                                         shape=(self.config.config_embed_target.vocab_size,
                                                self.config.config_embed_target.num_embed))

        w_out_target = mx.sym.Variable(prefix + "target_output_weight",
                                       shape=(self.config.vocab_target_size, self.decoder.get_num_hidden()))

        if self.config.weight_tying:
            if C.WEIGHT_TYING_SRC in self.config.weight_tying_type \
                    and C.WEIGHT_TYING_TRG in self.config.weight_tying_type:
                logger.info("Tying the source and target embeddings.")
                w_embed_source = w_embed_target = mx.sym.Variable(prefix + C.SHARED_EMBEDDING_PREFIX + "weight",
                                                                  shape=(self.config.config_embed_source.vocab_size,
                                                                         self.config.config_embed_source.num_embed))

            if C.WEIGHT_TYING_SOFTMAX in self.config.weight_tying_type:
                logger.info("Tying the target embeddings and output layer parameters.")
                utils.check_condition(self.config.config_embed_target.num_embed == self.decoder.get_num_hidden(),
                                      "Weight tying requires target embedding size and decoder hidden size " +
                                      "to be equal: %d vs. %d" % (self.config.config_embed_target.num_embed,
                                                                  self.decoder.get_num_hidden()))
                w_out_target = w_embed_target

        self._embed_weight_source_name = None
        if w_embed_source is not None:
            self._embed_weight_source_name = w_embed_source.name
        self._embed_weight_target_name = w_embed_target.name
        self._out_weight_target_name = w_out_target.name
        return w_embed_source, w_embed_target, w_out_target

    def get_source_embed_params(self) -> Optional[mx.nd.NDArray]:
        if self.params is None:
            return None
        return self.params.get(self._embed_weight_source_name)

    def get_target_embed_params(self) -> Optional[mx.nd.NDArray]:
        if self.params is None:
            return None
        return self.params.get(self._embed_weight_target_name)

    def get_output_embed_params(self) -> Optional[mx.nd.NDArray]:
        if self.params is None:
            return None
        return self.params.get(self._out_weight_target_name)<|MERGE_RESOLUTION|>--- conflicted
+++ resolved
@@ -58,16 +58,13 @@
                  config_embed_target: encoder.EmbeddingConfig,
                  config_encoder: encoder.EncoderConfig,
                  config_decoder: decoder.DecoderConfig,
-                 config_language_model: decoder.DecoderConfig,
                  config_loss: loss.LossConfig,
                  weight_tying: bool = False,
                  weight_tying_type: Optional[str] = C.WEIGHT_TYING_TRG_SOFTMAX,
                  weight_normalization: bool = False,
-<<<<<<< HEAD
                  output_layer_no_bias: bool = False,
-=======
-                 weight_language_model_loss: float = 1.0,
->>>>>>> 04ad4c13
+                 bidirectional_autoencoder: bool = False,
+                 weight_language_model: float = 1.0,
                  lhuc: bool = False) -> None:
         super().__init__()
         self.config_data = config_data
@@ -77,16 +74,13 @@
         self.config_embed_target = config_embed_target
         self.config_encoder = config_encoder
         self.config_decoder = config_decoder
-        self.config_language_model = config_language_model
         self.config_loss = config_loss
         self.weight_tying = weight_tying
         self.weight_tying_type = weight_tying_type
         self.weight_normalization = weight_normalization
-<<<<<<< HEAD
         self.output_layer_no_bias = output_layer_no_bias
-=======
-        self.weight_language_model_loss = weight_language_model_loss
->>>>>>> 04ad4c13
+        self.bidirectional_autoencoder = bidirectional_autoencoder,
+        self.weight_language_model = weight_language_model
         if weight_tying and weight_tying_type is None:
             raise RuntimeError("weight_tying_type must be specified when using weight_tying.")
         self.lhuc = lhuc
