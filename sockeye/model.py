# Copyright 2017 Amazon.com, Inc. or its affiliates. All Rights Reserved.
#
# Licensed under the Apache License, Version 2.0 (the "License"). You may not
# use this file except in compliance with the License. A copy of the License
# is located at
#
#     http://aws.amazon.com/apache2.0/
#
# or in the "license" file accompanying this file. This file is distributed on
# an "AS IS" BASIS, WITHOUT WARRANTIES OR CONDITIONS OF ANY KIND, either
# express or implied. See the License for the specific language governing
# permissions and limitations under the License.

import copy
import logging
import os
from typing import cast, Dict, Optional, Tuple

import mxnet as mx

from sockeye import __version__
from sockeye.config import Config
from . import constants as C
from . import data_io
from . import decoder
from . import encoder
from . import layers
from . import loss
from . import utils

logger = logging.getLogger(__name__)


class ModelConfig(Config):
    """
    ModelConfig defines model parameters defined at training time which are relevant to model inference.
    Add new model parameters here. If you want backwards compatibility for models trained with code that did not
    contain these parameters, provide a reasonable default under default_values.

    :param config_data: Used training data.
    :param vocab_source_size: Source vocabulary size.
    :param vocab_target_size: Target vocabulary size.
    :param config_embed_source: Embedding config for source.
    :param config_embed_target: Embedding config for target.
    :param config_encoder: Encoder configuration.
    :param config_decoder: Decoder configuration.
    :param config_loss: Loss configuration.
    :param weight_tying: Enables weight tying if True.
    :param weight_tying_type: Determines which weights get tied. Must be set if weight_tying is enabled.
    :param output_layer_no_bias: Ignores the bias in decoder output layers.
    :param instantiate_hidden: Use instantiated hidden states as previous target embeddings.
    :param lhuc: LHUC (Vilar 2018) is applied at some part of the model.
    """

    def __init__(self,
                 config_data: data_io.DataConfig,
                 vocab_source_size: int,
                 vocab_target_size: int,
                 config_embed_source: encoder.EmbeddingConfig,
                 config_embed_target: encoder.EmbeddingConfig,
                 config_encoder: encoder.EncoderConfig,
                 config_decoder: decoder.DecoderConfig,
                 config_loss: loss.LossConfig,
                 weight_tying: bool = False,
                 weight_tying_type: Optional[str] = C.WEIGHT_TYING_TRG_SOFTMAX,
                 weight_normalization: bool = False,
                 output_layer_no_bias: bool = False,
                 instantiate_hidden: str = None,
                 gumbel_softmax_temperature: float = 1.0,
                 teacher_forcing_probability_reduce_factor: float = None,
                 lhuc: bool = False) -> None:
        super().__init__()
        self.config_data = config_data
        self.vocab_source_size = vocab_source_size
        self.vocab_target_size = vocab_target_size
        self.config_embed_source = config_embed_source
        self.config_embed_target = config_embed_target
        self.config_encoder = config_encoder
        self.config_decoder = config_decoder
        self.config_loss = config_loss
        self.weight_tying = weight_tying
        self.weight_tying_type = weight_tying_type
        self.weight_normalization = weight_normalization
        self.output_layer_no_bias = output_layer_no_bias
        self.instantiate_hidden = instantiate_hidden
        self.gumbel_softmax_temperature = gumbel_softmax_temperature
        self.teacher_forcing_probability_reduce_factor = teacher_forcing_probability_reduce_factor
        if weight_tying and weight_tying_type is None:
            raise RuntimeError("weight_tying_type must be specified when using weight_tying.")
        self.lhuc = lhuc


class SockeyeModel:
    """
    SockeyeModel shares components needed for both training and inference.
    The main components of a Sockeye model are
    1) Source embedding
    2) Target embedding
    3) Encoder
    4) Decoder
    5) Output Layer

    ModelConfig contains parameters and their values that are fixed at training time and must be re-used at inference
    time.

    :param config: Model configuration.
    :param prefix: Name prefix for all parameters of this model.
    """

    def __init__(self, config: ModelConfig, prefix: str = '') -> None:
        self.config = copy.deepcopy(config)
        self.config.freeze()
        self.prefix = prefix
        logger.info("%s", self.config)

        # encoder & decoder first (to know the decoder depth)
        self.encoder = encoder.get_encoder(self.config.config_encoder, prefix=self.prefix)
        self.decoder = decoder.get_decoder(self.config.config_decoder, prefix=self.prefix)

        # source & target embeddings
        embed_weight_source, embed_weight_target, out_weight_target = self._get_embed_weights(self.prefix)
        if isinstance(self.config.config_embed_source, encoder.PassThroughEmbeddingConfig):
            self.embedding_source = encoder.PassThroughEmbedding(self.config.config_embed_source)  # type: encoder.Encoder
        else:
            self.embedding_source = encoder.Embedding(self.config.config_embed_source,
                                                      prefix=self.prefix + C.SOURCE_EMBEDDING_PREFIX,
                                                      embed_weight=embed_weight_source,
                                                      is_source=True)  # type: encoder.Encoder

        self.embedding_target = encoder.Embedding(self.config.config_embed_target,
                                                  prefix=self.prefix + C.TARGET_EMBEDDING_PREFIX,
                                                  embed_weight=embed_weight_target)

        # output layer
        self.output_layer = layers.OutputLayer(hidden_size=self.decoder.get_num_hidden(),
                                               vocab_size=self.config.vocab_target_size,
                                               weight=out_weight_target,
                                               weight_normalization=self.config.weight_normalization,
                                               no_bias=self.config.output_layer_no_bias,
                                               prefix=self.prefix + C.DEFAULT_OUTPUT_LAYER_PREFIX)
<<<<<<< HEAD
        if self.config.instantiate_hidden is not None:
            self.decoder.set_instantiate_hidden(self.config.instantiate_hidden, self.output_layer, self.embedding_target)
=======
        if self.config.instantiate_hidden != None:
            self.decoder.set_instantiate_hidden(self.config.instantiate_hidden,
                                                self.output_layer,
                                                self.embedding_target,
                                                gumbel_softmax_temperature=self.config.gumbel_softmax_temperature)
>>>>>>> c2821c92

        self.params = None  # type: Optional[Dict]
        self.aux_params = None  # type: Optional[Dict]

    def save_config(self, folder: str):
        """
        Saves model configuration to <folder>/config

        :param folder: Destination folder.
        """
        fname = os.path.join(folder, C.CONFIG_NAME)
        self.config.save(fname)
        logger.info('Saved config to "%s"', fname)

    @staticmethod
    def load_config(fname: str) -> ModelConfig:
        """
        Loads model configuration.

        :param fname: Path to load model configuration from.
        :return: Model configuration.
        """
        config = ModelConfig.load(fname)
        logger.info('ModelConfig loaded from "%s"', fname)
        return cast(ModelConfig, config)  # type: ignore

    def save_params_to_file(self, fname: str):
        """
        Saves model parameters to file.

        :param fname: Path to save parameters to.
        """
        if self.aux_params is not None:
            utils.save_params(self.params.copy(), fname, self.aux_params.copy())
        else:
            utils.save_params(self.params.copy(), fname)
        logging.info('Saved params to "%s"', fname)

    def load_params_from_file(self, fname: str):
        """
        Loads and sets model parameters from file.

        :param fname: Path to load parameters from.
        """
        utils.check_condition(os.path.exists(fname), "No model parameter file found under %s. "
                                                     "This is either not a model directory or the first training "
                                                     "checkpoint has not happened yet." % fname)
        self.params, self.aux_params = utils.load_params(fname)
        utils.check_condition(all(name.startswith(self.prefix) for name in self.params.keys()),
                              "Not all parameter names start with model prefix '%s'" % self.prefix)
        utils.check_condition(all(name.startswith(self.prefix) for name in self.aux_params.keys()),
                              "Not all auxiliary parameter names start with model prefix '%s'" % self.prefix)
        logger.info('Loaded params from "%s"', fname)

    @staticmethod
    def save_version(folder: str):
        """
        Saves version to <folder>/version.

        :param folder: Destination folder.
        """
        fname = os.path.join(folder, C.VERSION_NAME)
        with open(fname, "w") as out:
            out.write(__version__)

    def _get_embed_weights(self, prefix: str) -> Tuple[mx.sym.Symbol, mx.sym.Symbol, mx.sym.Symbol]:
        """
        Returns embedding parameters for source and target.
        When source and target embeddings are shared, they are created here and passed in to each side,
        instead of being created in the Embedding constructors.

        :param prefix: Prefix.
        :return: Tuple of source and target parameter symbols.
        """
        w_embed_source = mx.sym.Variable(prefix + C.SOURCE_EMBEDDING_PREFIX + "weight",
                                         shape=(self.config.config_embed_source.vocab_size,
                                                self.config.config_embed_source.num_embed))
        w_embed_target = mx.sym.Variable(prefix + C.TARGET_EMBEDDING_PREFIX + "weight",
                                         shape=(self.config.config_embed_target.vocab_size,
                                                self.config.config_embed_target.num_embed))

        w_out_target = mx.sym.Variable(prefix + "target_output_weight",
                                       shape=(self.config.vocab_target_size, self.decoder.get_num_hidden()))

        if self.config.weight_tying:
            if C.WEIGHT_TYING_SRC in self.config.weight_tying_type \
                    and C.WEIGHT_TYING_TRG in self.config.weight_tying_type:
                logger.info("Tying the source and target embeddings.")
                w_embed_source = w_embed_target = mx.sym.Variable(prefix + C.SHARED_EMBEDDING_PREFIX + "weight",
                                                                  shape=(self.config.config_embed_source.vocab_size,
                                                                         self.config.config_embed_source.num_embed))

            if C.WEIGHT_TYING_SOFTMAX in self.config.weight_tying_type:
                logger.info("Tying the target embeddings and output layer parameters.")
                utils.check_condition(self.config.config_embed_target.num_embed == self.decoder.get_num_hidden(),
                                      "Weight tying requires target embedding size and decoder hidden size " +
                                      "to be equal: %d vs. %d" % (self.config.config_embed_target.num_embed,
                                                                  self.decoder.get_num_hidden()))
                w_out_target = w_embed_target

        self._embed_weight_source_name = None
        if w_embed_source is not None:
            self._embed_weight_source_name = w_embed_source.name
        self._embed_weight_target_name = w_embed_target.name
        self._out_weight_target_name = w_out_target.name
        return w_embed_source, w_embed_target, w_out_target

    def get_source_embed_params(self) -> Optional[mx.nd.NDArray]:
        if self.params is None:
            return None
        return self.params.get(self._embed_weight_source_name)

    def get_target_embed_params(self) -> Optional[mx.nd.NDArray]:
        if self.params is None:
            return None
        return self.params.get(self._embed_weight_target_name)

    def get_output_embed_params(self) -> Optional[mx.nd.NDArray]:
        if self.params is None:
            return None
        return self.params.get(self._out_weight_target_name)<|MERGE_RESOLUTION|>--- conflicted
+++ resolved
@@ -138,16 +138,12 @@
                                                weight_normalization=self.config.weight_normalization,
                                                no_bias=self.config.output_layer_no_bias,
                                                prefix=self.prefix + C.DEFAULT_OUTPUT_LAYER_PREFIX)
-<<<<<<< HEAD
+
         if self.config.instantiate_hidden is not None:
-            self.decoder.set_instantiate_hidden(self.config.instantiate_hidden, self.output_layer, self.embedding_target)
-=======
-        if self.config.instantiate_hidden != None:
             self.decoder.set_instantiate_hidden(self.config.instantiate_hidden,
                                                 self.output_layer,
                                                 self.embedding_target,
                                                 gumbel_softmax_temperature=self.config.gumbel_softmax_temperature)
->>>>>>> c2821c92
 
         self.params = None  # type: Optional[Dict]
         self.aux_params = None  # type: Optional[Dict]
