# Copyright 2017, 2018 Amazon.com, Inc. or its affiliates. All Rights Reserved.
#
# Licensed under the Apache License, Version 2.0 (the "License"). You may not
# use this file except in compliance with the License. A copy of the License
# is located at
#
#     http://aws.amazon.com/apache2.0/
#
# or in the "license" file accompanying this file. This file is distributed on
# an "AS IS" BASIS, WITHOUT WARRANTIES OR CONDITIONS OF ANY KIND, either
# express or implied. See the License for the specific language governing
# permissions and limitations under the License.

"""
Defines commandline arguments for the main CLIs with reasonable defaults.
"""
import argparse
import os
import sys
import types
import yaml
from typing import Any, Callable, Dict, List, Tuple, Optional

from sockeye.lr_scheduler import LearningRateSchedulerFixedStep
from . import constants as C
from . import data_io


class ConfigArgumentParser(argparse.ArgumentParser):
    """
    Extension of argparse.ArgumentParser supporting config files.

    The option --config is added automatically and expects a YAML serialized
    dictionary, similar to the return value of parse_args(). Command line
    parameters have precendence over config file values. Usage should be
    transparent, just substitute argparse.ArgumentParser with this class.

    Extended from
    https://stackoverflow.com/questions/28579661/getting-required-option-from-namespace-in-python
    """
    def __init__(self, *args, **kwargs) -> None:
        super().__init__(*args, **kwargs)
        self.argument_definitions = {}  # type: Dict[Tuple, Dict]
        self.argument_actions = []  # type: List[Any]
        self._overwrite_add_argument(self)
        self.add_argument("--config", help="Config file in YAML format.", type=str)
        # Note: not FileType so that we can get the path here

    def _register_argument(self, _action, *args, **kwargs):
        self.argument_definitions[args] = kwargs
        self.argument_actions.append(_action)

    def _overwrite_add_argument(self, original_object):
        def _new_add_argument(this_self, *args, **kwargs):
            action = this_self.original_add_argument(*args, **kwargs)
            this_self.config_container._register_argument(action, *args, **kwargs)

        original_object.original_add_argument = original_object.add_argument
        original_object.config_container = self
        original_object.add_argument = types.MethodType(_new_add_argument, original_object)

        return original_object

    def add_argument_group(self, *args, **kwargs):
        group = super().add_argument_group(*args, **kwargs)
        return self._overwrite_add_argument(group)

    def parse_args(self, args=None, namespace=None) -> argparse.Namespace:
        # Mini argument parser to find the config file
        config_parser = argparse.ArgumentParser(add_help=False)
        config_parser.add_argument("--config", type=regular_file())
        config_args, _ = config_parser.parse_known_args(args=args)
        initial_args = argparse.Namespace()
        if config_args.config:
            initial_args = load_args(config_args.config)
            # Remove the 'required' flag from options loaded from config file
            for action in self.argument_actions:
                if action.dest in initial_args:
                    action.required = False
        return super().parse_args(args=args, namespace=initial_args)


def save_args(args: argparse.Namespace, fname: str):
    with open(fname, 'w') as out:
        yaml.safe_dump(args.__dict__, out, default_flow_style=False)


def load_args(fname: str) -> argparse.Namespace:
    with open(fname, 'r') as inp:
        return argparse.Namespace(**yaml.safe_load(inp))


def regular_file() -> Callable:
    """
    Returns a method that can be used in argument parsing to check the argument is a regular file or a symbolic link,
    but not, e.g., a process substitution.

    :return: A method that can be used as a type in argparse.
    """

    def check_regular_file(value_to_check):
        value_to_check = str(value_to_check)
        if not os.path.isfile(value_to_check):
            raise argparse.ArgumentTypeError("must exist and be a regular file.")
        return value_to_check

    return check_regular_file


def regular_folder() -> Callable:
    """
    Returns a method that can be used in argument parsing to check the argument is a directory.

    :return: A method that can be used as a type in argparse.
    """

    def check_regular_directory(value_to_check):
        value_to_check = str(value_to_check)
        if not os.path.isdir(value_to_check):
            raise argparse.ArgumentTypeError("must be a directory.")
        return value_to_check

    return check_regular_directory


def int_greater_or_equal(threshold: int) -> Callable:
    """
    Returns a method that can be used in argument parsing to check that the argument is greater or equal to `threshold`.

    :param threshold: The threshold that we assume the cli argument value is greater or equal to.
    :return: A method that can be used as a type in argparse.
    """

    def check_greater_equal(value_to_check):
        value_to_check = int(value_to_check)
        if value_to_check < threshold:
            raise argparse.ArgumentTypeError("must be greater or equal to %d." % threshold)
        return value_to_check

    return check_greater_equal


def learning_schedule() -> Callable:
    """
    Returns a method that can be used in argument parsing to check that the argument is a valid learning rate schedule
    string.

    :return: A method that can be used as a type in argparse.
    """

    def parse(schedule_str):
        try:
            schedule = LearningRateSchedulerFixedStep.parse_schedule_str(schedule_str)
        except ValueError:
            raise argparse.ArgumentTypeError(
                "Learning rate schedule string should have form rate1:num_updates1[,rate2:num_updates2,...]")
        return schedule

    return parse


def simple_dict() -> Callable:
    """
    A simple dictionary format that does not require spaces or quoting.

    Supported types: bool, int, float

    :return: A method that can be used as a type in argparse.
    """

    def parse(dict_str: str):

        def _parse(value: str):
            if value == "True":
                return True
            if value == "False":
                return False
            if "." in value:
                return float(value)
            return int(value)

        _dict = dict()
        try:
            for entry in dict_str.split(","):
                key, value = entry.split(":")
                _dict[key] = _parse(value)
        except ValueError:
            raise argparse.ArgumentTypeError("Specify argument dictionary as key1:value1,key2:value2,..."
                                             " Supported types: bool, int, float.")
        return _dict

    return parse


def multiple_values(num_values: int = 0,
                    greater_or_equal: Optional[float] = None,
                    data_type: Callable = int) -> Callable:
    """
    Returns a method to be used in argument parsing to parse a string of the form "<val>:<val>[:<val>...]" into
    a tuple of values of type data_type.

    :param num_values: Optional number of ints required.
    :param greater_or_equal: Optional constraint that all values should be greater or equal to this value.
    :param data_type: Type of values. Default: int.
    :return: Method for parsing.
    """

    def parse(value_to_check):
        if ':' in value_to_check:
            expected_num_separators = num_values - 1 if num_values else 0
            if expected_num_separators > 0 and (value_to_check.count(':') != expected_num_separators):
                raise argparse.ArgumentTypeError("Expected either a single value or %d values separated by %s" %
                                                 (num_values, C.ARG_SEPARATOR))
            values = tuple(map(data_type, value_to_check.split(C.ARG_SEPARATOR, num_values - 1)))
        else:
            values = tuple([data_type(value_to_check)] * num_values)
        if greater_or_equal is not None:
            if any((value < greater_or_equal for value in values)):
                raise argparse.ArgumentTypeError("Must provide value greater or equal to %d" % greater_or_equal)
        return values

    return parse


def file_or_stdin() -> Callable:
    """
    Returns a file descriptor from stdin or opening a file from a given path.
    """

    def parse(path):
        if path is None or path == "-":
            return sys.stdin
        else:
            return data_io.smart_open(path)

    return parse


def add_average_args(params):
    average_params = params.add_argument_group("Averaging")
    average_params.add_argument(
        "inputs",
        metavar="INPUT",
        type=str,
        nargs="+",
        help="either a single model directory (automatic checkpoint selection) "
             "or multiple .params files (manual checkpoint selection)")
    average_params.add_argument(
        "--metric",
        help="Name of the metric to choose n-best checkpoints from. Default: %(default)s.",
        default=C.PERPLEXITY,
        choices=C.METRICS)
    average_params.add_argument(
        "-n",
        type=int,
        default=4,
        help="number of checkpoints to find. Default: %(default)s.")
    average_params.add_argument(
        "--output", "-o", required=True, type=str, help="File to write averaged parameters to.")
    average_params.add_argument(
        "--strategy",
        choices=["best", "last", "lifespan"],
        default="best",
        help="selection method. Default: %(default)s.")


def add_extract_args(params):
    extract_params = params.add_argument_group("Extracting")
    extract_params.add_argument("input",
                                metavar="INPUT",
                                type=str,
                                help="Either a model directory (using params.best) or a specific params.x file.")
    extract_params.add_argument('--names', '-n',
                                nargs='*',
                                default=[],
                                help='Names of parameters to be extracted.')
    extract_params.add_argument('--list-all', '-l',
                                action='store_true',
                                help='List names of all available parameters.')
    extract_params.add_argument('--output', '-o',
                                type=str,
                                help="File to write extracted parameters to (in .npz format).")


def add_lexicon_args(params):
    lexicon_params = params.add_argument_group("Model & Top-k")
    lexicon_params.add_argument("--model", "-m", required=True,
                                help="Model directory containing source and target vocabularies.")
    lexicon_params.add_argument("-k", type=int, default=200,
                                help="Number of target translations to keep per source. Default: %(default)s.")


def add_lexicon_create_args(params):
    lexicon_params = params.add_argument_group("I/O")
    lexicon_params.add_argument("--input", "-i", required=True,
                                help="Probabilistic lexicon (fast_align format) to build top-k lexicon from.")
    lexicon_params.add_argument("--output", "-o", required=True, help="File name to write top-k lexicon to.")


def add_lexicon_inspect_args(params):
    lexicon_params = params.add_argument_group("Lexicon to inspect")
    lexicon_params.add_argument("--lexicon", "-l", required=True, help="File name of top-k lexicon to inspect.")


def add_logging_args(params):
    logging_params = params.add_argument_group("Logging")
    logging_params.add_argument('--quiet', '-q',
                                default=False,
                                action="store_true",
                                help='Suppress console logging.')


def add_training_data_args(params, required=False):
    params.add_argument(C.TRAINING_ARG_SOURCE, '-s',
                        required=required,
                        type=regular_file(),
                        help='Source side of parallel training data.')
    params.add_argument('--source-factors', '-sf',
                        required=False,
                        nargs='+',
                        type=regular_file(),
                        default=[],
                        help='File(s) containing additional token-parallel source side factors. Default: %(default)s.')
    params.add_argument(C.TRAINING_ARG_TARGET, '-t',
                        required=required,
                        type=regular_file(),
                        help='Target side of parallel training data.')


def add_validation_data_params(params):
    params.add_argument('--validation-source', '-vs',
                        required=True,
                        type=regular_file(),
                        help='Source side of validation data.')
    params.add_argument('--validation-source-factors', '-vsf',
                        required=False,
                        nargs='+',
                        type=regular_file(),
                        default=[],
                        help='File(s) containing additional token-parallel validation source side factors. '
                             'Default: %(default)s.')
    params.add_argument('--validation-target', '-vt',
                        required=True,
                        type=regular_file(),
                        help='Target side of validation data.')


def add_prepared_data_args(params):
    params.add_argument(C.TRAINING_ARG_PREPARED_DATA, '-d',
                        type=regular_folder(),
                        help='Prepared training data directory created through python -m sockeye.prepare_data.')


def add_monitoring_args(params):
    params.add_argument('--monitor-pattern',
                        default=None,
                        type=str,
                        help="Pattern to match outputs/weights/gradients to monitor. '.*' monitors everything. "
                             "Default: %(default)s.")

    params.add_argument('--monitor-stat-func',
                        default=C.STAT_FUNC_DEFAULT,
                        choices=list(C.MONITOR_STAT_FUNCS.keys()),
                        help="Statistics function to run on monitored outputs/weights/gradients. "
                             "Default: %(default)s.")


def add_training_output_args(params):
    params.add_argument('--output', '-o',
                        required=True,
                        help='Folder where model & training results are written to.')
    params.add_argument('--overwrite-output',
                        action='store_true',
                        help='Delete all contents of the model directory if it already exists.')


def add_training_io_args(params):
    params = params.add_argument_group("Data & I/O")

    # Unfortunately we must set --source/--target to not required as we either accept these parameters
    # or --prepared-data which can not easily be encoded in argparse.
    add_training_data_args(params, required=False)
    add_prepared_data_args(params)
    add_validation_data_params(params)
    add_bucketing_args(params)
    add_vocab_args(params)
    add_training_output_args(params)
    add_monitoring_args(params)


def add_bucketing_args(params):
    params.add_argument('--no-bucketing',
                        action='store_true',
                        help='Disable bucketing: always unroll the graph to --max-seq-len. Default: %(default)s.')

    params.add_argument('--bucket-width',
                        type=int_greater_or_equal(1),
                        default=10,
                        help='Width of buckets in tokens. Default: %(default)s.')

    params.add_argument('--max-seq-len',
                        type=multiple_values(num_values=2, greater_or_equal=1),
                        default=(99, 99),
                        help='Maximum sequence length in tokens.'
                             'Use "x:x" to specify separate values for src&tgt. Default: %(default)s.')


def add_prepare_data_cli_args(params):
    params = params.add_argument_group("Data preparation.")
    add_training_data_args(params, required=True)
    add_vocab_args(params)
    add_bucketing_args(params)

    params.add_argument('--num-samples-per-shard',
                        type=int_greater_or_equal(1),
                        default=1000000,
                        help='The approximate number of samples per shard. Default: %(default)s.')

    params.add_argument('--min-num-shards',
                        default=1,
                        type=int_greater_or_equal(1),
                        help='The minimum number of shards to use, even if they would not '
                             'reach the desired number of samples per shard. Default: %(default)s.')

    params.add_argument('--seed',
                        type=int,
                        default=13,
                        help='Random seed used that makes shard assignments deterministic. Default: %(default)s.')

    params.add_argument('--output', '-o',
                        required=True,
                        help='Folder where the prepared and possibly sharded data is written to.')


def add_device_args(params):
    device_params = params.add_argument_group("Device parameters")

    device_params.add_argument('--device-ids', default=[-1],
                               help='List or number of GPUs ids to use. Default: %(default)s. '
                                    'Use negative numbers to automatically acquire a certain number of GPUs, e.g. -5 '
                                    'will find 5 free GPUs. '
                                    'Use positive numbers to acquire a specific GPU id on this host. '
                                    '(Note that automatic acquisition of GPUs assumes that all GPU processes on '
                                    'this host are using automatic sockeye GPU acquisition).',
                               nargs='+', type=int)
    device_params.add_argument('--use-cpu',
                               action='store_true',
                               help='Use CPU device instead of GPU.')
    device_params.add_argument('--disable-device-locking',
                               action='store_true',
                               help='Just use the specified device ids without locking.')
    device_params.add_argument('--lock-dir',
                               default="/tmp",
                               help='When acquiring a GPU we do file based locking so that only one Sockeye process '
                                    'can run on the a GPU. This is the folder in which we store the file '
                                    'locks. For locking to work correctly it is assumed all processes use the same '
                                    'lock directory. The only requirement for the directory are file '
                                    'write permissions.')


def add_vocab_args(params):
    params.add_argument('--source-vocab',
                        required=False,
                        default=None,
                        help='Existing source vocabulary (JSON).')
    params.add_argument('--target-vocab',
                        required=False,
                        default=None,
                        help='Existing target vocabulary (JSON).')
    params.add_argument(C.VOCAB_ARG_SHARED_VOCAB,
                        action='store_true',
                        default=False,
                        help='Share source and target vocabulary. '
                             'Will be automatically turned on when using weight tying. Default: %(default)s.')
    params.add_argument('--num-words',
                        type=multiple_values(num_values=2, greater_or_equal=0),
                        default=(0, 0),
                        help='Maximum vocabulary size. Use "x:x" to specify separate values for src&tgt. '
                             'A value of 0 indicates that the vocabulary unrestricted and determined from the data by '
                             'creating an entry for all words that occur at least --word-min-count times.'
                             'Default: %(default)s.')
    params.add_argument('--word-min-count',
                        type=multiple_values(num_values=2, greater_or_equal=1),
                        default=(1, 1),
                        help='Minimum frequency of words to be included in vocabularies. Default: %(default)s.')


def add_model_parameters(params):
    model_params = params.add_argument_group("ModelConfig")

    model_params.add_argument('--params', '-p',
                              type=str,
                              default=None,
                              help='Initialize model parameters from file. Overrides random initializations.')
    model_params.add_argument('--allow-missing-params',
                              action="store_true",
                              default=False,
                              help="Allow missing parameters when initializing model parameters from file. "
                                   "Default: %(default)s.")

    model_params.add_argument('--encoder',
                              choices=C.ENCODERS,
                              default=C.TRANSFORMER_TYPE,
                              help="Type of encoder. Default: %(default)s.")
    model_params.add_argument('--decoder',
                              choices=C.DECODERS,
                              default=C.TRANSFORMER_TYPE,
                              help="Type of encoder. Default: %(default)s.")

    model_params.add_argument('--num-layers',
                              type=multiple_values(num_values=2, greater_or_equal=1),
                              default=(6, 6),
                              help='Number of layers for encoder & decoder. '
                                   'Use "x:x" to specify separate values for encoder & decoder. Default: %(default)s.')

    model_params.add_argument('--conv-embed-output-dim',
                              type=int_greater_or_equal(1),
                              default=None,
                              help="Project segment embeddings to this size for ConvolutionalEmbeddingEncoder. Omit to"
                                   " avoid projection, leaving segment embeddings total size of all filters. Default:"
                                   " %(default)s.")
    model_params.add_argument('--conv-embed-max-filter-width',
                              type=int_greater_or_equal(1),
                              default=8,
                              help="Maximum filter width for ConvolutionalEmbeddingEncoder. Default: %(default)s.")
    model_params.add_argument('--conv-embed-num-filters',
                              type=multiple_values(greater_or_equal=1),
                              default=(200, 200, 250, 250, 300, 300, 300, 300),
                              help="List of number of filters of each width 1..max for ConvolutionalEmbeddingEncoder. "
                                   "Default: %(default)s.")
    model_params.add_argument('--conv-embed-pool-stride',
                              type=int_greater_or_equal(1),
                              default=5,
                              help="Pooling stride for ConvolutionalEmbeddingEncoder. Default: %(default)s.")
    model_params.add_argument('--conv-embed-num-highway-layers',
                              type=int_greater_or_equal(0),
                              default=4,
                              help="Number of highway layers for ConvolutionalEmbeddingEncoder. Default: %(default)s.")
    model_params.add_argument('--conv-embed-add-positional-encodings',
                              action='store_true',
                              default=False,
                              help="Add positional encodings to final segment embeddings for"
                                   " ConvolutionalEmbeddingEncoder. Default: %(default)s.")

    # convolutional encoder/decoder arguments arguments
    model_params.add_argument('--cnn-kernel-width',
                              type=multiple_values(num_values=2, greater_or_equal=1, data_type=int),
                              default=(3, 3),
                              help='Kernel width of the convolutional encoder and decoder. Default: %(default)s.')
    model_params.add_argument('--cnn-num-hidden',
                              type=int_greater_or_equal(1),
                              default=512,
                              help='Number of hidden units for the convolutional encoder and decoder. '
                                   'Default: %(default)s.')
    model_params.add_argument('--cnn-activation-type',
                              choices=C.CNN_ACTIVATION_TYPES,
                              default=C.GLU,
                              help="Type activation to use for each convolutional layer. Default: %(default)s.")
    model_params.add_argument('--cnn-positional-embedding-type',
                              choices=C.POSITIONAL_EMBEDDING_TYPES,
                              default=C.LEARNED_POSITIONAL_EMBEDDING,
                              help='The type of positional embedding. Default: %(default)s.')
    model_params.add_argument('--cnn-project-qkv',
                              action='store_true',
                              default=False,
                              help="Optionally apply query, key and value projections to the source and target hidden "
                                   "vectors before applying the attention mechanism.")

    # rnn arguments
    model_params.add_argument('--rnn-cell-type',
                              choices=C.CELL_TYPES,
                              default=C.LSTM_TYPE,
                              help='RNN cell type for encoder and decoder. Default: %(default)s.')
    model_params.add_argument('--rnn-num-hidden',
                              type=int_greater_or_equal(1),
                              default=1024,
                              help='Number of RNN hidden units for encoder and decoder. Default: %(default)s.')
    model_params.add_argument('--rnn-encoder-reverse-input',
                              action='store_true',
                              help='Reverse input sequence for RNN encoder. Default: %(default)s.')
    model_params.add_argument('--rnn-decoder-state-init',
                              default=C.RNN_DEC_INIT_LAST,
                              choices=C.RNN_DEC_INIT_CHOICES,
                              help='How to initialize RNN decoder states. Default: %(default)s.')
    model_params.add_argument('--rnn-residual-connections',
                              action="store_true",
                              default=False,
                              help="Add residual connections to stacked RNNs. (see Wu ETAL'16). Default: %(default)s.")
    model_params.add_argument('--rnn-first-residual-layer',
                              type=int_greater_or_equal(2),
                              default=2,
                              help='First RNN layer to have a residual connection. Default: %(default)s.')
    model_params.add_argument('--rnn-context-gating', action="store_true",
                              help="Enables a context gate which adaptively weighs the RNN decoder input against the "
                                   "source context vector before each update of the decoder hidden state.")

    # transformer arguments
    model_params.add_argument('--transformer-model-size',
                              type=multiple_values(num_values=2, greater_or_equal=1),
                              default=(512, 512),
                              help='Number of hidden units in transformer layers. '
                                   'Use "x:x" to specify separate values for encoder & decoder. Default: %(default)s.')
    model_params.add_argument('--transformer-attention-heads',
                              type=multiple_values(num_values=2, greater_or_equal=1),
                              default=(8, 8),
                              help='Number of heads for all self-attention when using transformer layers. '
                                   'Use "x:x" to specify separate values for encoder & decoder. Default: %(default)s.')
    model_params.add_argument('--transformer-feed-forward-num-hidden',
                              type=multiple_values(num_values=2, greater_or_equal=1),
                              default=(2048, 2048),
                              help='Number of hidden units in transformers feed forward layers. '
                                   'Use "x:x" to specify separate values for encoder & decoder. Default: %(default)s.')
    model_params.add_argument('--transformer-activation-type',
                              choices=C.TRANSFORMER_ACTIVATION_TYPES,
                              default=C.RELU,
                              help="Type activation to use for each feed forward layer. Default: %(default)s.")
    model_params.add_argument('--transformer-positional-embedding-type',
                              choices=C.POSITIONAL_EMBEDDING_TYPES,
                              default=C.FIXED_POSITIONAL_EMBEDDING,
                              help='The type of positional embedding. Default: %(default)s.')
    model_params.add_argument('--transformer-preprocess',
                              type=multiple_values(num_values=2, greater_or_equal=None, data_type=str),
                              default=('n', 'n'),
                              help='Transformer preprocess sequence for encoder and decoder. Supports three types of '
                                   'operations: d=dropout, r=residual connection, n=layer normalization. You can '
                                   'combine in any order, for example: "ndr". '
                                   'Leave empty to not use any of these operations. '
                                   'You can specify separate sequences for encoder and decoder by separating with ":" '
                                   'For example: n:drn '
                                   'Default: %(default)s.')
    model_params.add_argument('--transformer-postprocess',
                              type=multiple_values(num_values=2, greater_or_equal=None, data_type=str),
                              default=('dr', 'dr'),
                              help='Transformer postprocess sequence for encoder and decoder. Supports three types of '
                                   'operations: d=dropout, r=residual connection, n=layer normalization. You can '
                                   'combine in any order, for example: "ndr". '
                                   'Leave empty to not use any of these operations. '
                                   'You can specify separate sequences for encoder and decoder by separating with ":" '
                                   'For example: n:drn '
                                   'Default: %(default)s.')

    # LHUC
    # TODO: The convolutional model does not support lhuc yet
    model_params.add_argument('--lhuc',
                              nargs="+",
                              default=None,
                              choices=C.LHUC_CHOICES,
                              metavar="COMPONENT",
                              help="Use LHUC (Vilar 2018). Include an amplitude parameter to hidden units for"
                              " domain adaptation. Needs a pre-trained model. Valid values: {values}. Currently not"
                              " supported for convolutional models. Default: %(default)s.".format(
                                  values=", ".join(C.LHUC_CHOICES)))

    # embedding arguments
    model_params.add_argument('--num-embed',
                              type=multiple_values(num_values=2, greater_or_equal=1),
                              default=(512, 512),
                              help='Embedding size for source and target tokens. '
                                   'Use "x:x" to specify separate values for src&tgt. Default: %(default)s.')
    model_params.add_argument('--source-factors-num-embed',
                              type=int,
                              nargs='+',
                              default=[],
                              help='Embedding size for additional source factors. '
                                   'You must provide as many dimensions as '
                                   '(validation) source factor files. Default: %(default)s.')

    # attention arguments
    model_params.add_argument('--rnn-attention-type',
                              choices=C.ATT_TYPES,
                              default=C.ATT_MLP,
                              help='Attention model for RNN decoders. Choices: {%(choices)s}. '
                                   'Default: %(default)s.')
    model_params.add_argument('--rnn-attention-num-hidden',
                              default=None,
                              type=int,
                              help='Number of hidden units for attention layers. Default: equal to --rnn-num-hidden.')
    model_params.add_argument('--rnn-attention-use-prev-word', action="store_true",
                              help="Feed the previous target embedding into the attention mechanism.")

    model_params.add_argument('--rnn-scale-dot-attention',
                              action='store_true',
                              help='Optional scale before dot product. Only applicable to \'dot\' attention type. '
                                   '[Vaswani et al, 2017]')

    model_params.add_argument('--rnn-attention-coverage-type',
                              choices=["tanh", "sigmoid", "relu", "softrelu", "gru", "count"],
                              default="count",
                              help="Type of model for updating coverage vectors. 'count' refers to an update method "
                                   "that accumulates attention scores. 'tanh', 'sigmoid', 'relu', 'softrelu' "
                                   "use non-linear layers with the respective activation type, and 'gru' uses a "
                                   "GRU to update the coverage vectors. Default: %(default)s.")
    model_params.add_argument('--rnn-attention-coverage-num-hidden',
                              type=int,
                              default=1,
                              help="Number of hidden units for coverage vectors. Default: %(default)s.")
    model_params.add_argument('--rnn-attention-in-upper-layers',
                              action="store_true",
                              help="Pass the attention to the upper layers of the RNN decoder, similar "
                                   "to GNMT paper. Only applicable if more than one layer is used.")
    model_params.add_argument('--rnn-attention-mhdot-heads',
                              type=int, default=None,
                              help='Number of heads for Multi-head dot attention. Default: %(default)s.')

    model_params.add_argument('--weight-tying',
                              action='store_true',
                              help='Turn on weight tying (see arxiv.org/abs/1608.05859). '
                                   'The type of weight sharing is determined through '
                                   '--weight-tying-type. Default: %(default)s.')
    model_params.add_argument('--weight-tying-type',
                              default=C.WEIGHT_TYING_TRG_SOFTMAX,
                              choices=[C.WEIGHT_TYING_SRC_TRG_SOFTMAX,
                                       C.WEIGHT_TYING_SRC_TRG,
                                       C.WEIGHT_TYING_TRG_SOFTMAX],
                              help='The type of weight tying. source embeddings=src, target embeddings=trg, '
                                   'target softmax weight matrix=softmax. Default: %(default)s.')

    model_params.add_argument('--layer-normalization', action="store_true",
                              help="Adds layer normalization before non-linear activations. "
                                   "This includes MLP attention, RNN decoder state initialization, "
                                   "RNN decoder hidden state, and cnn layers."
                                   "It does not normalize RNN cell activations "
                                   "(this can be done using the '%s' or '%s' rnn-cell-type." % (C.LNLSTM_TYPE,
                                                                                                C.LNGLSTM_TYPE))

    model_params.add_argument('--weight-normalization', action="store_true",
                              help="Adds weight normalization to decoder output layers "
                                   "(and all convolutional weight matrices for CNN decoders). Default: %(default)s.")
    model_params.add_argument('--output-layer-no-bias', action="store_true",
                              help="Ignores the bias in decoder output layers. Default: %(default)s.")


def add_training_args(params):
    train_params = params.add_argument_group("Training parameters")

<<<<<<< HEAD
    train_params.add_argument('--decoder-only',
                               action='store_true',
                               help='Pre-train a decoder. This is currently for RNN decoders only. '
                                    'Default: %(default)s.')
=======
    train_params.add_argument('--language-model',
                              action='store_true',
                              help='Train a language model instead of a NMT system. Default: %(default)s.')

    train_params.add_argument('--autoencoder-training',
                              action='store_true',
                              help='Use only monolingual corpora for training. Default: %(default)s.')

    train_params.add_argument('--bidirectional-autoencoder',
                              action='store_true',
                              help='Tie primal and dual models together. Default: %(default)s.')

    train_params.add_argument('--weight-language-model-loss',
                              type=float,
                              default=1.0,
                              help='Weight for language model loss in autoencoder training model. Default: %(default)s.')
>>>>>>> 04ad4c13

    train_params.add_argument('--batch-size', '-b',
                              type=int_greater_or_equal(1),
                              default=4096,
                              help='Mini-batch size. Note that depending on the batch-type this either refers to '
                                   'words or sentences.'
                                   'Sentence: each batch contains X sentences, number of words varies. '
                                   'Word: each batch contains (approximately) X words, number of sentences varies. '
                                   'Default: %(default)s.')
    train_params.add_argument("--batch-type",
                              type=str,
                              default=C.BATCH_TYPE_WORD,
                              choices=[C.BATCH_TYPE_SENTENCE, C.BATCH_TYPE_WORD],
                              help="Sentence: each batch contains X sentences, number of words varies."
                                   "Word: each batch contains (approximately) X target words, "
                                   "number of sentences varies. Default: %(default)s.")

    train_params.add_argument('--fill-up',
                              type=str,
                              default='replicate',
                              help=argparse.SUPPRESS)

    train_params.add_argument('--loss',
                              default=C.CROSS_ENTROPY,
                              choices=[C.CROSS_ENTROPY],
                              help='Loss to optimize. Default: %(default)s.')
    train_params.add_argument('--label-smoothing',
                              default=0.1,
                              type=float,
                              help='Smoothing constant for label smoothing. Default: %(default)s.')
    train_params.add_argument('--loss-normalization-type',
                              default=C.LOSS_NORM_VALID,
                              choices=[C.LOSS_NORM_VALID, C.LOSS_NORM_BATCH],
                              help='How to normalize the loss. By default loss is normalized by the number '
                                   'of valid (non-PAD) tokens (%s).' % C.LOSS_NORM_VALID)

    train_params.add_argument('--metrics',
                              nargs='+',
                              default=[C.PERPLEXITY],
                              choices=[C.PERPLEXITY, C.ACCURACY],
                              help='Names of metrics to track on training and validation data. Default: %(default)s.')
    train_params.add_argument('--optimized-metric',
                              default=C.PERPLEXITY,
                              choices=C.METRICS,
                              help='Metric to optimize with early stopping {%(choices)s}. Default: %(default)s.')

    train_params.add_argument('--min-updates',
                              type=int,
                              default=None,
                              help='Minimum number of updates before training can stop. Default: %(default)s.')
    train_params.add_argument('--max-updates',
                              type=int,
                              default=None,
                              help='Maximum number of updates. Default: %(default)s.')
    train_params.add_argument('--min-samples',
                              type=int,
                              default=None,
                              help='Minimum number of samples before training can stop. Default: %(default)s.')
    train_params.add_argument('--max-samples',
                              type=int,
                              default=None,
                              help='Maximum number of samples. Default: %(default)s.')
    train_params.add_argument(C.TRAIN_ARGS_CHECKPOINT_FREQUENCY,
                              type=int_greater_or_equal(1),
                              default=4000,
                              help='Checkpoint and evaluate every x updates/batches. Default: %(default)s.')
    train_params.add_argument('--max-num-checkpoint-not-improved',
                              type=int,
                              default=32,
                              help='Maximum number of checkpoints the model is allowed to not improve in '
                                   '<optimized-metric> on validation data before training is stopped. '
                                   'Default: %(default)s.')
    train_params.add_argument('--min-num-epochs',
                              type=int,
                              default=None,
                              help='Minimum number of epochs (passes through the training data) '
                                   'before training can stop. Default: %(default)s.')
    train_params.add_argument('--max-num-epochs',
                              type=int,
                              default=None,
                              help='Maximum number of epochs (passes through the training data) Default: %(default)s.')

    train_params.add_argument('--embed-dropout',
                              type=multiple_values(2, data_type=float),
                              default=(.0, .0),
                              help='Dropout probability for source & target embeddings. Use "x:x" to specify '
                                   'separate values. Default: %(default)s.')
    train_params.add_argument('--rnn-dropout-inputs',
                              type=multiple_values(2, data_type=float),
                              default=(.0, .0),
                              help='RNN variational dropout probability for encoder & decoder RNN inputs. (Gal, 2015)'
                                   'Use "x:x" to specify separate values. Default: %(default)s.')
    train_params.add_argument('--rnn-dropout-states',
                              type=multiple_values(2, data_type=float),
                              default=(.0, .0),
                              help='RNN variational dropout probability for encoder & decoder RNN states. (Gal, 2015)'
                                   'Use "x:x" to specify separate values. Default: %(default)s.')
    train_params.add_argument('--rnn-dropout-recurrent',
                              type=multiple_values(2, data_type=float),
                              default=(.0, .0),
                              help='Recurrent dropout without memory loss (Semeniuta, 2016) for encoder & decoder '
                                   'LSTMs. Use "x:x" to specify separate values. Default: %(default)s.')
    train_params.add_argument('--rnn-enc-last-hidden-concat-to-embedding',
                              action="store_true",
                              help='Concatenate the last hidden layer of the encoder to the input of the decoder, '
                                   'instead of the previous state of the decoder. Default: %(default)s.')

    train_params.add_argument('--rnn-decoder-hidden-dropout',
                              type=float,
                              default=.2,
                              help='Dropout probability for hidden state that combines the context with the '
                                   'RNN hidden state in the decoder. Default: %(default)s.')
    train_params.add_argument('--transformer-dropout-attention',
                              type=float,
                              default=0.1,
                              help='Dropout probability for multi-head attention. Default: %(default)s.')
    train_params.add_argument('--transformer-dropout-act',
                              type=float,
                              default=0.1,
                              help='Dropout probability before activation in feed-forward block. Default: %(default)s.')
    train_params.add_argument('--transformer-dropout-prepost',
                              type=float,
                              default=0.1,
                              help='Dropout probability for pre/postprocessing blocks. Default: %(default)s.')
    train_params.add_argument('--conv-embed-dropout',
                              type=float,
                              default=.0,
                              help="Dropout probability for ConvolutionalEmbeddingEncoder. Default: %(default)s.")
    train_params.add_argument('--cnn-hidden-dropout',
                              type=float,
                              default=.2,
                              help="Dropout probability for dropout between convolutional layers. Default: %(default)s.")

    train_params.add_argument('--optimizer',
                              default=C.OPTIMIZER_ADAM,
                              choices=C.OPTIMIZERS,
                              help='SGD update rule. Default: %(default)s.')
    train_params.add_argument('--optimizer-params',
                              type=simple_dict(),
                              default=None,
                              help='Additional optimizer params as dictionary. Format: key1:value1,key2:value2,...')

    train_params.add_argument("--kvstore",
                              type=str,
                              default=C.KVSTORE_DEVICE,
                              choices=C.KVSTORE_TYPES,
                              help="The MXNet kvstore to use. 'device' is recommended for single process training. "
                                   "Use any of 'dist_sync', 'dist_device_sync' and 'dist_async' for distributed "
                                   "training. Default: %(default)s.")
    train_params.add_argument("--gradient-compression-type",
                              type=str,
                              default=C.GRADIENT_COMPRESSION_NONE,
                              choices=C.GRADIENT_COMPRESSION_TYPES,
                              help='Type of gradient compression to use. Default: %(default)s.')
    train_params.add_argument("--gradient-compression-threshold",
                              type=float,
                              default=0.5,
                              help="Threshold for gradient compression if --gctype is '2bit'. Default: %(default)s.")

    train_params.add_argument('--weight-init',
                              type=str,
                              default=C.INIT_XAVIER,
                              choices=C.INIT_TYPES,
                              help='Type of base weight initialization. Default: %(default)s.')
    train_params.add_argument('--weight-init-scale',
                              type=float,
                              default=3.0,
                              help='Weight initialization scale. Applies to uniform (scale) and xavier (magnitude). '
                                   'Default: %(default)s.')
    train_params.add_argument('--weight-init-xavier-factor-type',
                              type=str,
                              default=C.INIT_XAVIER_FACTOR_TYPE_AVG,
                              choices=C.INIT_XAVIER_FACTOR_TYPES,
                              help='Xavier factor type. Default: %(default)s.')
    train_params.add_argument('--weight-init-xavier-rand-type',
                              type=str,
                              default=C.RAND_TYPE_UNIFORM,
                              choices=[C.RAND_TYPE_UNIFORM, C.RAND_TYPE_GAUSSIAN],
                              help='Xavier random number generator type. Default: %(default)s.')
    train_params.add_argument('--embed-weight-init',
                              type=str,
                              default=C.EMBED_INIT_DEFAULT,
                              choices=C.EMBED_INIT_TYPES,
                              help='Type of embedding matrix weight initialization. If normal, initializes embedding '
                                   'weights using a normal distribution with std=1/srqt(vocab_size). '
                                   'Default: %(default)s.')
    train_params.add_argument('--initial-learning-rate',
                              type=float,
                              default=0.0002,
                              help='Initial learning rate. Default: %(default)s.')
    train_params.add_argument('--weight-decay',
                              type=float,
                              default=0.0,
                              help='Weight decay constant. Default: %(default)s.')
    train_params.add_argument('--momentum',
                              type=float,
                              default=None,
                              help='Momentum constant. Default: %(default)s.')
    train_params.add_argument('--gradient-clipping-threshold',
                              type=float,
                              default=1.0,
                              help='Clip absolute gradients values greater than this value. '
                                   'Set to negative to disable. Default: %(default)s.')
    train_params.add_argument('--gradient-clipping-type',
                              choices=C.GRADIENT_CLIPPING_TYPES,
                              default=C.GRADIENT_CLIPPING_TYPE_NONE,
                              help='The type of gradient clipping. Default: %(default)s.')

    train_params.add_argument('--learning-rate-scheduler-type',
                              default=C.LR_SCHEDULER_PLATEAU_REDUCE,
                              choices=C.LR_SCHEDULERS,
                              help='Learning rate scheduler type. Default: %(default)s.')
    train_params.add_argument('--learning-rate-reduce-factor',
                              type=float,
                              default=0.7,
                              help="Factor to multiply learning rate with "
                                   "(for 'plateau-reduce' learning rate scheduler). Default: %(default)s.")
    train_params.add_argument('--learning-rate-reduce-num-not-improved',
                              type=int,
                              default=8,
                              help="For 'plateau-reduce' learning rate scheduler. Adjust learning rate "
                                   "if <optimized-metric> did not improve for x checkpoints. Default: %(default)s.")
    train_params.add_argument('--learning-rate-schedule',
                              type=learning_schedule(),
                              default=None,
                              help="For 'fixed-step' scheduler. Fully specified learning schedule in the form"
                                   " \"rate1:num_updates1[,rate2:num_updates2,...]\". Overrides all other args related"
                                   " to learning rate and stopping conditions. Default: %(default)s.")
    train_params.add_argument('--learning-rate-half-life',
                              type=float,
                              default=10,
                              help="Half-life of learning rate in checkpoints. For 'fixed-rate-*' "
                                   "learning rate schedulers. Default: %(default)s.")
    train_params.add_argument('--learning-rate-warmup',
                              type=int,
                              default=0,
                              help="Number of warmup steps. If set to x, linearly increases learning rate from 10%% "
                                   "to 100%% of the initial learning rate. Default: %(default)s.")
    train_params.add_argument('--learning-rate-decay-param-reset',
                              action='store_true',
                              help='Resets model parameters to current best when learning rate is reduced due to the '
                                   'value of --learning-rate-reduce-num-not-improved. Default: %(default)s.')
    train_params.add_argument('--learning-rate-decay-optimizer-states-reset',
                              choices=C.LR_DECAY_OPT_STATES_RESET_CHOICES,
                              default=C.LR_DECAY_OPT_STATES_RESET_OFF,
                              help="Action to take on optimizer states (e.g. Adam states) when learning rate is "
                                   "reduced due to the value of --learning-rate-reduce-num-not-improved. "
                                   "Default: %(default)s.")

    train_params.add_argument('--rnn-forget-bias',
                              default=0.0,
                              type=float,
                              help='Initial value of RNN forget biases.')
    train_params.add_argument('--rnn-h2h-init', type=str, default=C.RNN_INIT_ORTHOGONAL,
                              choices=[C.RNN_INIT_ORTHOGONAL, C.RNN_INIT_ORTHOGONAL_STACKED, C.RNN_INIT_DEFAULT],
                              help="Initialization method for RNN parameters. Default: %(default)s.")

    train_params.add_argument('--fixed-param-names',
                              default=[],
                              nargs='*',
                              help="Names of parameters to fix at training time. Default: %(default)s.")

    train_params.add_argument(C.TRAIN_ARGS_MONITOR_BLEU,
                              default=500,
                              type=int,
                              help='x>0: decode x sampled sentences from validation data and '
                                   'compute evaluation metrics. x==-1: use full validation data. Default: %(default)s.')
    train_params.add_argument('--decode-and-evaluate-use-cpu',
                              action='store_true',
                              help='Use CPU for decoding validation data. Overrides --decode-and-evaluate-device-id. '
                                   'Default: %(default)s.')
    train_params.add_argument('--decode-and-evaluate-device-id',
                              default=None,
                              type=int,
                              help='Separate device for decoding validation data. '
                                   'Use a negative number to automatically acquire a GPU. '
                                   'Use a positive number to acquire a specific GPU. Default: %(default)s.')

    train_params.add_argument('--seed',
                              type=int,
                              default=13,
                              help='Random seed. Default: %(default)s.')

    train_params.add_argument('--keep-last-params',
                              type=int,
                              default=-1,
                              help='Keep only the last n params files, use -1 to keep all files. Default: %(default)s')

    train_params.add_argument('--dry-run',
                              action='store_true',
                              help="Do not perform any actual training, but print statistics about the model"
                              " and mode of operation.")


def add_train_cli_args(params):
    add_training_io_args(params)
    add_model_parameters(params)
    add_training_args(params)
    add_device_args(params)
    add_logging_args(params)


def add_translate_cli_args(params):
    add_inference_args(params)
    add_device_args(params)
    add_logging_args(params)


def add_max_output_cli_args(params):
    params.add_argument('--max-output-length',
                        type=int,
                        default=None,
                        help='Maximum number of words to generate during translation. If None, it will be computed automatically. Default: %(default)s.')


def add_inference_args(params):
    decode_params = params.add_argument_group("Inference parameters")

    decode_params.add_argument('--language-model',
                               action='store_true',
                               help='Query a language model instead translation. Default: %(default)s.')

    decode_params.add_argument(C.INFERENCE_ARG_INPUT_LONG, C.INFERENCE_ARG_INPUT_SHORT,
                               default=None,
                               help='Input file to translate. One sentence per line. '
                                    'If not given, will read from stdin.')

    decode_params.add_argument(C.INFERENCE_ARG_INPUT_FACTORS_LONG, C.INFERENCE_ARG_INPUT_FACTORS_SHORT,
                               required=False,
                               nargs='+',
                               type=regular_file(),
                               default=None,
                               help='List of input files containing additional source factors,'
                                    'each token-parallel to the source. Default: %(default)s.')

    decode_params.add_argument('--json-input',
                               action='store_true',
                               default=False,
                               help="If given, the CLI expects string-serialized json objects as input."
                                    "Requires at least the input text field, for example: "
                                    "{'text': 'some input string'} "
                                    "Optionally, a list of factors can be provided: "
                                    "{'text': 'some input string', 'factors': ['C C C', 'X X X']}.")

    decode_params.add_argument(C.INFERENCE_ARG_OUTPUT_LONG, C.INFERENCE_ARG_OUTPUT_SHORT,
                               default=None,
                               help='Output file to write translations to. '
                                    'If not given, will write to stdout.')

    decode_params.add_argument('--models', '-m',
                               required=True,
                               nargs='+',
                               help='Model folder(s). Use multiple for ensemble decoding. '
                                    'Model determines config, best parameters and vocab files.')
    decode_params.add_argument('--checkpoints', '-c',
                               default=None,
                               type=int,
                               nargs='+',
                               help='If not given, chooses best checkpoints for model(s). '
                                    'If specified, must have the same length as --models and be integer')

    decode_params.add_argument('--beam-size', '-b',
                               type=int_greater_or_equal(1),
                               default=5,
                               help='Size of the beam. Default: %(default)s.')
    decode_params.add_argument('--beam-prune', '-p',
                               type=float,
                               default=0,
                               help='Pruning threshold for beam search. All hypotheses with scores not within '
                               'this amount of the best finished hypothesis are discarded (0 = off). Default: %(default)s.')
    decode_params.add_argument('--beam-search-stop',
                               choices=[C.BEAM_SEARCH_STOP_ALL, C.BEAM_SEARCH_STOP_FIRST],
                               default=C.BEAM_SEARCH_STOP_ALL,
                               help='Stopping criteria. Quit when (all) hypotheses are finished or when a finished hypothesis is in (first) position. Default: %(default)s.')
    decode_params.add_argument('--batch-size',
                               type=int_greater_or_equal(1),
                               default=1,
                               help='Batch size during decoding. Determines how many sentences are translated '
                                    'simultaneously. Default: %(default)s.')
    decode_params.add_argument('--chunk-size',
                               type=int_greater_or_equal(1),
                               default=None,
                               help='Size of the chunks to be read from input at once. The chunks are sorted and then '
                                    'split into batches. Therefore the larger the chunk size the better the grouping '
                                    'of segments of similar length and therefore the higher the increase in throughput.'
                                    ' Default: %d without batching '
                                    'and %d * batch_size with batching.' % (C.CHUNK_SIZE_NO_BATCHING,
                                                                            C.CHUNK_SIZE_PER_BATCH_SEGMENT))
    decode_params.add_argument('--ensemble-mode',
                               type=str,
                               default='linear',
                               choices=['linear', 'log_linear'],
                               help='Ensemble mode. Default: %(default)s.')
    decode_params.add_argument('--bucket-width',
                               type=int_greater_or_equal(0),
                               default=10,
                               help='Bucket width for encoder steps. 0 means no bucketing. Default: %(default)s.')
    decode_params.add_argument('--max-input-len', '-n',
                               type=int,
                               default=None,
                               help='Maximum input sequence length. Default: value from model(s).')
    decode_params.add_argument('--softmax-temperature',
                               type=float,
                               default=None,
                               help='Controls peakiness of model predictions. Values < 1.0 produce '
                                    'peaked predictions, values > 1.0 produce smoothed distributions.')
    decode_params.add_argument('--max-output-length-num-stds',
                               type=int,
                               default=C.DEFAULT_NUM_STD_MAX_OUTPUT_LENGTH,
                               help='Number of target-to-source length ratio standard deviations from training to add '
                                    'to calculate maximum output length for beam search for each sentence. '
                                    'Default: %(default)s.')
    decode_params.add_argument('--restrict-lexicon',
                               type=str,
                               default=None,
                               help="Specify top-k lexicon to restrict output vocabulary based on source. See lexicon "
                                    "module. Default: %(default)s.")
    decode_params.add_argument('--restrict-lexicon-topk',
                               type=int,
                               default=None,
                               help="Specify the number of translations to load for each source word from the lexicon "
                                    "given with --restrict-lexicon. Default: Load all entries from the lexicon.")
    decode_params.add_argument('--strip-unknown-words',
                               action='store_true',
                               default=False,
                               help='Remove any <unk> symbols from outputs. Default: %(default)s.')

    decode_params.add_argument('--output-type',
                               default='translation',
                               choices=C.OUTPUT_HANDLERS,
                               help='Output type. Default: %(default)s.')
    decode_params.add_argument('--sure-align-threshold',
                               default=0.9,
                               type=float,
                               help='Threshold to consider a soft alignment a sure alignment. Default: %(default)s')
    decode_params.add_argument('--length-penalty-alpha',
                               default=1.0,
                               type=float,
                               help='Alpha factor for the length penalty used in beam search: '
                                    '(beta + len(Y))**alpha/(beta + 1)**alpha. A value of 0.0 will therefore turn off '
                                    'length normalization. Default: %(default)s')
    decode_params.add_argument('--length-penalty-beta',
                               default=0.0,
                               type=float,
                               help='Beta factor for the length penalty used in beam search: '
                                    '(beta + len(Y))**alpha/(beta + 1)**alpha. Default: %(default)s')
    decode_params.add_argument('--override-dtype',
                               default=None,
                               type=str,
                               help='EXPERIMENTAL: may be changed or removed in future. Overrides training dtype of '
                                    'encoders and decoders during inference. Default: %(default)s')

def add_evaluate_args(params):
    eval_params = params.add_argument_group("Evaluate parameters")
    eval_params.add_argument('--references', '-r',
                             required=True,
                             type=str,
                             help="File with references.")
    eval_params.add_argument('--hypotheses', '-i',
                             type=file_or_stdin(),
                             default=[sys.stdin],
                             nargs='+',
                             help="File(s) with hypotheses. If none will read from stdin. Default: %(default)s.")
    eval_params.add_argument('--metrics',
                             nargs='+',
                             default=[C.BLEU, C.CHRF],
                             help='List of metrics to compute. Default: %(default)s.')
    eval_params.add_argument('--sentence', '-s',
                             action="store_true",
                             help="Show sentence-level metrics. Default: %(default)s.")
    eval_params.add_argument('--offset',
                             type=float,
                             default=0.01,
                             help="Numerical value of the offset of zero n-gram counts. Default: %(default)s.")
    eval_params.add_argument('--not-strict', '-n',
                             action="store_true",
                             help="Do not fail if number of hypotheses does not match number of references. "
                                  "Default: %(default)s.")


def add_build_vocab_args(params):
    params.add_argument('-i', '--inputs', required=True, nargs='+', help='List of text files to build vocabulary from.')
    params.add_argument('-o', '--output', required=True, type=str, help="Output filename to write vocabulary to.")
    add_vocab_args(params)


def add_init_embedding_args(params):
    params.add_argument('--weight-files', '-w', required=True, nargs='+',
                        help='List of input weight files in .npy, .npz or Sockeye parameter format.')
    params.add_argument('--vocabularies-in', '-i', required=True, nargs='+',
                        help='List of input vocabularies as token-index dictionaries in .json format.')
    params.add_argument('--vocabularies-out', '-o', required=True, nargs='+',
                        help='List of output vocabularies as token-index dictionaries in .json format.')
    params.add_argument('--names', '-n', nargs='+',
                        help='List of Sockeye parameter names for (embedding) weights. Default: %(default)s.',
                        default=[n + "weight" for n in [C.SOURCE_EMBEDDING_PREFIX, C.TARGET_EMBEDDING_PREFIX]])
    params.add_argument('--file', '-f', required=True,
                        help='File to write initialized parameters to.')
    params.add_argument('--encoding', '-c', type=str, default=C.VOCAB_ENCODING,
                        help='Open input vocabularies with specified encoding. Default: %(default)s.')<|MERGE_RESOLUTION|>--- conflicted
+++ resolved
@@ -733,16 +733,10 @@
 def add_training_args(params):
     train_params = params.add_argument_group("Training parameters")
 
-<<<<<<< HEAD
     train_params.add_argument('--decoder-only',
                                action='store_true',
                                help='Pre-train a decoder. This is currently for RNN decoders only. '
                                     'Default: %(default)s.')
-=======
-    train_params.add_argument('--language-model',
-                              action='store_true',
-                              help='Train a language model instead of a NMT system. Default: %(default)s.')
-
     train_params.add_argument('--autoencoder-training',
                               action='store_true',
                               help='Use only monolingual corpora for training. Default: %(default)s.')
@@ -751,11 +745,10 @@
                               action='store_true',
                               help='Tie primal and dual models together. Default: %(default)s.')
 
-    train_params.add_argument('--weight-language-model-loss',
+    train_params.add_argument('--weight-language-model',
                               type=float,
                               default=1.0,
                               help='Weight for language model loss in autoencoder training model. Default: %(default)s.')
->>>>>>> 04ad4c13
 
     train_params.add_argument('--batch-size', '-b',
                               type=int_greater_or_equal(1),
@@ -1073,10 +1066,6 @@
 
 def add_inference_args(params):
     decode_params = params.add_argument_group("Inference parameters")
-
-    decode_params.add_argument('--language-model',
-                               action='store_true',
-                               help='Query a language model instead translation. Default: %(default)s.')
 
     decode_params.add_argument(C.INFERENCE_ARG_INPUT_LONG, C.INFERENCE_ARG_INPUT_SHORT,
                                default=None,
