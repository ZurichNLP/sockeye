--- conflicted
+++ resolved
@@ -269,21 +269,11 @@
                  grad_scale: Optional[float] = 0.5,
                  margin: Optional[float] = 1.0,
                  monotonicity_on_heads: Optional[Tuple[int, int]] = None,
-<<<<<<< HEAD
-                 absolute_positions: Optional[bool] = False) -> List[mx.sym.Symbol]:
-
-
-
-        total_loss = self.monotonicity_score_per_layer(attention_scores_list[0], positional_attention, num_attention_heads, target_words, source_words, source_length, target_length, margin, monotonicity_on_heads, absolute_positions)
-
-        for layer in range(1, len(attention_scores_list)):
-            loss = self.monotonicity_score_per_layer(attention_scores_list[layer], positional_attention, num_attention_heads, target_words, source_words, source_length, target_length, margin, monotonicity_on_heads, absolute_positions)
-=======
                  monotonicity_on_layers: Optional[Tuple[int, int]] = None,
                  absolute_positions: Optional[bool] = False,
                  monotonicity_loss_double_normalize: Optional[bool] = False) -> List[mx.sym.Symbol]:
-        
-        
+
+
         total_loss = mx.sym.zeros_like(target_length)
         start = 0
         end = len(attention_scores_list)
@@ -293,10 +283,9 @@
             if end > len(attention_scores_list):
                 logger.error("Cannot calculate loss on layer {} in a model with {} decoder layers.".format(end, len(attention_scores_list)))
                 exit(1)
-        
+
         for layer in range(start, end):
             loss = self.monotonicity_score_per_layer(attention_scores_list[layer], positional_attention, num_attention_heads, target_words, source_words, s_t_length_ratio, target_length, margin, monotonicity_on_heads, absolute_positions, monotonicity_loss_double_normalize)
->>>>>>> 0cb45e25
             total_loss = mx.sym.broadcast_add(total_loss, loss)
 
         ## average layer loss
@@ -371,22 +360,13 @@
 
         ## calculate loss separately for each head, then take mean of loss
         layer_loss = mx.sym.zeros_like(target_length) ## (batch_size, )
-<<<<<<< HEAD
-
-=======
-        source_positions = mx.contrib.sym.arange_like(data=source_words, start=1, axis=1, name="_mono_loss_arange_like1") # (src_len,), needs mxnet-1.6!
-        
->>>>>>> 0cb45e25
+
         for i in range(start, end):
             if num_attention_heads > 1:
                 sliced_attention_scores = mx.sym.slice_axis(attention_scores, axis=1, begin=i, end=(i+1)).squeeze()
             else:
                 sliced_attention_scores = attention_scores
-<<<<<<< HEAD
-
-=======
-            ## take dot product of positional attention and actual positions
->>>>>>> 0cb45e25
+
             if absolute_positions:
                 positions = mx.sym.broadcast_mul(mx.sym.ones_like(sliced_attention_scores), source_positions, name="_mono_loss_broad_mul1")
             else:
