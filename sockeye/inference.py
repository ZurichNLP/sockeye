# Copyright 2017, 2018 Amazon.com, Inc. or its affiliates. All Rights Reserved.
#
# Licensed under the Apache License, Version 2.0 (the "License"). You may not
# use this file except in compliance with the License. A copy of the License
# is located at
#
#     http://aws.amazon.com/apache2.0/
#
# or in the "license" file accompanying this file. This file is distributed on
# an "AS IS" BASIS, WITHOUT WARRANTIES OR CONDITIONS OF ANY KIND, either
# express or implied. See the License for the specific language governing
# permissions and limitations under the License.

"""
Code for inference/translation
"""
import itertools
import json
import logging
import os
import time
from collections import defaultdict
from functools import lru_cache, partial
from typing import Callable, Dict, Generator, List, NamedTuple, Optional, Tuple, Union, Set

import mxnet as mx
import numpy as np

from . import constants as C
from . import data_io
from . import lexical_constraints as constrained
from . import lexicon
from . import model
from . import utils
from . import vocab
from .log import is_python34

logger = logging.getLogger(__name__)


class InferenceModel(model.SockeyeModel):
    """
    InferenceModel is a SockeyeModel that supports three operations used for inference/decoding:

    (1) Encoder forward call: encode source sentence and return initial decoder states.
    (2) Decoder forward call: single decoder step: predict next word.

    :param config: Configuration object holding details about the model.
    :param params_fname: File with model parameters.
    :param context: MXNet context to bind modules to.
    :param beam_size: Beam size.
    :param batch_size: Batch size.
    :param softmax_temperature: Optional parameter to control steepness of softmax distribution.
    :param max_output_length_num_stds: Number of standard deviations as safety margin for maximum output length.
    :param decoder_return_logit_inputs: Decoder returns inputs to logit computation instead of softmax over target
                                        vocabulary.  Used when logits/softmax are handled separately.
    :param cache_output_layer_w_b: Cache weights and biases for logit computation.
    """

    def __init__(self,
                 config: model.ModelConfig,
                 params_fname: str,
                 context: mx.context.Context,
                 beam_size: int,
                 batch_size: int,
                 softmax_temperature: Optional[float] = None,
                 max_output_length_num_stds: int = C.DEFAULT_NUM_STD_MAX_OUTPUT_LENGTH,
                 decoder_return_logit_inputs: bool = False,
                 cache_output_layer_w_b: bool = False,
                 forced_max_output_len: Optional[int] = None) -> None:
        super().__init__(config)
        self.params_fname = params_fname
        self.context = context
        self.beam_size = beam_size
        utils.check_condition(beam_size < self.config.vocab_target_size,
                              'The beam size must be smaller than the target vocabulary size.')
        self.batch_size = batch_size
        self.softmax_temperature = softmax_temperature
        self.max_input_length, self.get_max_output_length = models_max_input_output_length([self],
                                                                                           max_output_length_num_stds,
                                                                                           forced_max_output_len=forced_max_output_len)

        self.encoder_module = None  # type: Optional[mx.mod.BucketingModule]
        self.encoder_default_bucket_key = None  # type: Optional[int]
        self.decoder_module = None  # type: Optional[mx.mod.BucketingModule]
        self.decoder_default_bucket_key = None  # type: Optional[Tuple[int, int]]
        self.decoder_return_logit_inputs = decoder_return_logit_inputs

        self.cache_output_layer_w_b = cache_output_layer_w_b
        self.output_layer_w = None  # type: Optional[mx.nd.NDArray]
        self.output_layer_b = None  # type: Optional[mx.nd.NDArray]

    @property
    def num_source_factors(self) -> int:
        """
        Returns the number of source factors of this InferenceModel (at least 1).
        """
        return self.config.config_data.num_source_factors

    def initialize(self, max_input_length: int, get_max_output_length_function: Callable):
        """
        Delayed construction of modules to ensure multiple Inference models can agree on computing a common
        maximum output length.

        :param max_input_length: Maximum input length.
        :param get_max_output_length_function: Callable to compute maximum output length.
        """
        self.max_input_length = max_input_length
        if self.max_input_length > self.training_max_seq_len_source:
            logger.warning("Model was only trained with sentences up to a length of %d, "
                           "but a max_input_len of %d is used.",
                           self.training_max_seq_len_source, self.max_input_length)
        self.get_max_output_length = get_max_output_length_function

        # check the maximum supported length of the encoder & decoder:
        if self.max_supported_seq_len_source is not None:
            utils.check_condition(self.max_input_length <= self.max_supported_seq_len_source,
                                  "Encoder only supports a maximum length of %d" % self.max_supported_seq_len_source)
        if self.max_supported_seq_len_target is not None:
            decoder_max_len = self.get_max_output_length(max_input_length)
            utils.check_condition(decoder_max_len <= self.max_supported_seq_len_target,
                                  "Decoder only supports a maximum length of %d, but %d was requested. Note that the "
                                  "maximum output length depends on the input length and the source/target length "
                                  "ratio observed during training." % (self.max_supported_seq_len_target,
                                                                       decoder_max_len))

        self.encoder_module, self.encoder_default_bucket_key = self._get_encoder_module()
        self.decoder_module, self.decoder_default_bucket_key = self._get_decoder_module()

        max_encoder_data_shapes = self._get_encoder_data_shapes(self.encoder_default_bucket_key)
        max_decoder_data_shapes = self._get_decoder_data_shapes(self.decoder_default_bucket_key)
        self.encoder_module.bind(data_shapes=max_encoder_data_shapes, for_training=False, grad_req="null")
        self.decoder_module.bind(data_shapes=max_decoder_data_shapes, for_training=False, grad_req="null")

        self.load_params_from_file(self.params_fname)
        self.encoder_module.init_params(arg_params=self.params, aux_params=self.aux_params, allow_missing=False)
        self.decoder_module.init_params(arg_params=self.params, aux_params=self.aux_params, allow_missing=False)

        if self.cache_output_layer_w_b:
            if self.output_layer.weight_normalization:
                # precompute normalized output layer weight imperatively
                assert self.output_layer.weight_norm is not None
                weight = self.params[self.output_layer.weight_norm.weight.name].as_in_context(self.context)
                scale = self.params[self.output_layer.weight_norm.scale.name].as_in_context(self.context)
                self.output_layer_w = self.output_layer.weight_norm(weight, scale)
            else:
                self.output_layer_w = self.params[self.output_layer.w.name].as_in_context(self.context)
            self.output_layer_b = self.params[self.output_layer.b.name].as_in_context(self.context)

    def _get_encoder_module(self) -> Tuple[mx.mod.BucketingModule, int]:
        """
        Returns a BucketingModule for the encoder. Given a source sequence, it returns
        the initial decoder states of the model.
        The bucket key for this module is the length of the source sequence.

        :return: Tuple of encoder module and default bucket key.
        """

        def sym_gen(source_seq_len: int):
            source = mx.sym.Variable(C.SOURCE_NAME)
            source_words = source.split(num_outputs=self.num_source_factors, axis=2, squeeze_axis=True)[0]
            source_length = utils.compute_lengths(source_words)

            # source embedding
            (source_embed,
             source_embed_length,
             source_embed_seq_len) = self.embedding_source.encode(source, source_length, source_seq_len)

            # encoder
            # source_encoded: (source_encoded_length, batch_size, encoder_depth)
            (source_encoded,
             source_encoded_length,
             source_encoded_seq_len) = self.encoder.encode(source_embed,
                                                           source_embed_length,
                                                           source_embed_seq_len)

            # initial decoder states
            decoder_init_states = self.decoder.init_states(source_encoded,
                                                           source_encoded_length,
                                                           source_encoded_seq_len)

            data_names = [C.SOURCE_NAME]
            label_names = []  # type: List[str]
            return mx.sym.Group(decoder_init_states), data_names, label_names

        default_bucket_key = self.max_input_length
        module = mx.mod.BucketingModule(sym_gen=sym_gen,
                                        default_bucket_key=default_bucket_key,
                                        context=self.context)
        return module, default_bucket_key

    def _get_decoder_module(self) -> Tuple[mx.mod.BucketingModule, Tuple[int, int]]:
        """
        Returns a BucketingModule for a single decoder step.
        Given previously predicted word and previous decoder states, it returns
        a distribution over the next predicted word and the next decoder states.
        The bucket key for this module is the length of the source sequence
        and the current time-step in the inference procedure (e.g. beam search).
        The latter corresponds to the current length of the target sequences.

        :return: Tuple of decoder module and default bucket key.
        """

        def sym_gen(bucket_key: Tuple[int, int]):
            """
            Returns either softmax output (probs over target vocabulary) or inputs to logit
            computation, controlled by decoder_return_logit_inputs
            """
            source_seq_len, decode_step = bucket_key
            source_embed_seq_len = self.embedding_source.get_encoded_seq_len(source_seq_len)
            source_encoded_seq_len = self.encoder.get_encoded_seq_len(source_embed_seq_len)

            self.decoder.reset()
            target_prev = mx.sym.Variable(C.TARGET_NAME)
            states = self.decoder.state_variables(decode_step)
            state_names = [state.name for state in states]

            # embedding for previous word
            # (batch_size, num_embed)
            target_embed_prev, _, _ = self.embedding_target.encode(data=target_prev, data_length=None, seq_len=1)

            # decoder
            # target_decoded: (batch_size, decoder_depth)
            (target_decoded,
             attention_probs,
             states) = self.decoder.decode_step(decode_step,
                                                target_embed_prev,
                                                source_encoded_seq_len,
                                                *states)

            if self.decoder_return_logit_inputs:
                # skip output layer in graph
                outputs = mx.sym.identity(target_decoded, name=C.LOGIT_INPUTS_NAME)
            else:
                # logits: (batch_size, target_vocab_size)
                logits = self.output_layer(target_decoded)
                if self.softmax_temperature is not None:
                    logits /= self.softmax_temperature
                outputs = mx.sym.softmax(data=logits, name=C.SOFTMAX_NAME)

            data_names = [C.TARGET_NAME] + state_names
            label_names = []  # type: List[str]
            return mx.sym.Group([outputs, attention_probs] + states), data_names, label_names

        # pylint: disable=not-callable
        default_bucket_key = (self.max_input_length, self.get_max_output_length(self.max_input_length))
        module = mx.mod.BucketingModule(sym_gen=sym_gen,
                                        default_bucket_key=default_bucket_key,
                                        context=self.context)
        return module, default_bucket_key

    def _get_encoder_data_shapes(self, bucket_key: int) -> List[mx.io.DataDesc]:
        """
        Returns data shapes of the encoder module.

        :param bucket_key: Maximum input length.
        :return: List of data descriptions.
        """
        return [mx.io.DataDesc(name=C.SOURCE_NAME,
                               shape=(self.batch_size, bucket_key, self.num_source_factors),
                               layout=C.BATCH_MAJOR)]

    @lru_cache(maxsize=None)
    def _get_decoder_data_shapes(self, bucket_key: Tuple[int, int]) -> List[mx.io.DataDesc]:
        """
        Returns data shapes of the decoder module.

        :param bucket_key: Tuple of (maximum input length, maximum target length).
        :return: List of data descriptions.
        """
        source_max_length, target_max_length = bucket_key
        return [mx.io.DataDesc(name=C.TARGET_NAME, shape=(self.batch_size * self.beam_size,), layout="NT")] + \
               self.decoder.state_shapes(self.batch_size * self.beam_size,
                                         target_max_length,
                                         self.encoder.get_encoded_seq_len(source_max_length),
                                         self.encoder.get_num_hidden())

    def run_encoder(self,
                    source: mx.nd.NDArray,
                    source_max_length: int) -> 'ModelState':
        """
        Runs forward pass of the encoder.
        Encodes source given source length and bucket key.
        Returns encoder representation of the source, source_length, initial hidden state of decoder RNN,
        and initial decoder states tiled to beam size.

        :param source: Integer-coded input tokens. Shape (batch_size, source length, num_source_factors).
        :param source_max_length: Bucket key.
        :return: Initial model state.
        """
        batch = mx.io.DataBatch(data=[source],
                                label=None,
                                bucket_key=source_max_length,
                                provide_data=self._get_encoder_data_shapes(source_max_length))

        self.encoder_module.forward(data_batch=batch, is_train=False)
        decoder_states = self.encoder_module.get_outputs()

        # replicate encoder/init module results beam size times
        decoder_states = [mx.nd.repeat(s, repeats=self.beam_size, axis=0) for s in decoder_states]
        return ModelState(decoder_states)

    def run_decoder(self,
                    prev_word: mx.nd.NDArray,
                    bucket_key: Tuple[int, int],
                    model_state: 'ModelState') -> Tuple[mx.nd.NDArray, mx.nd.NDArray, 'ModelState']:
        """
        Runs forward pass of the single-step decoder.

        :return: Decoder stack output (logit inputs or probability distribution), attention scores, updated model state.
        """
        batch = mx.io.DataBatch(
            data=[prev_word.as_in_context(self.context)] + model_state.states,
            label=None,
            bucket_key=bucket_key,
            provide_data=self._get_decoder_data_shapes(bucket_key))
        self.decoder_module.forward(data_batch=batch, is_train=False)
        out, attention_probs, *model_state.states = self.decoder_module.get_outputs()
        return out, attention_probs, model_state

    @property
    def training_max_seq_len_source(self) -> int:
        """ The maximum sequence length on the source side during training. """
        return self.config.config_data.data_statistics.max_observed_len_source

    @property
    def training_max_seq_len_target(self) -> int:
        """ The maximum sequence length on the target side during training. """
        return self.config.config_data.data_statistics.max_observed_len_target

    @property
    def max_supported_seq_len_source(self) -> Optional[int]:
        """ If not None this is the maximally supported source length during inference (hard constraint). """
        return self.encoder.get_max_seq_len()

    @property
    def max_supported_seq_len_target(self) -> Optional[int]:
        """ If not None this is the maximally supported target length during inference (hard constraint). """
        return self.decoder.get_max_seq_len()

    @property
    def length_ratio_mean(self) -> float:
        return self.config.config_data.data_statistics.length_ratio_mean

    @property
    def length_ratio_std(self) -> float:
        return self.config.config_data.data_statistics.length_ratio_std

    @property
    def source_with_eos(self) -> bool:
        return self.config.config_data.source_with_eos


def load_models(context: mx.context.Context,
                max_input_len: Optional[int],
                beam_size: int,
                batch_size: int,
                model_folders: List[str],
                checkpoints: Optional[List[int]] = None,
                softmax_temperature: Optional[float] = None,
                max_output_length_num_stds: int = C.DEFAULT_NUM_STD_MAX_OUTPUT_LENGTH,
                decoder_return_logit_inputs: bool = False,
<<<<<<< HEAD
                cache_output_layer_w_b: bool = False) -> Tuple[List[InferenceModel],
=======
                cache_output_layer_w_b: bool = False,
                forced_max_output_len: Optional[int] = None,
                override_dtype: Optional[str] = None) -> Tuple[List[InferenceModel],
>>>>>>> bea8e6a3
                                                               List[vocab.Vocab],
                                                               vocab.Vocab]:
    """
    Loads a list of models for inference.

    :param context: MXNet context to bind modules to.
    :param max_input_len: Maximum input length.
    :param beam_size: Beam size.
    :param batch_size: Batch size.
    :param model_folders: List of model folders to load models from.
    :param checkpoints: List of checkpoints to use for each model in model_folders. Use None to load best checkpoint.
    :param softmax_temperature: Optional parameter to control steepness of softmax distribution.
    :param max_output_length_num_stds: Number of standard deviations to add to mean target-source length ratio
           to compute maximum output length.
    :param decoder_return_logit_inputs: Model decoders return inputs to logit computation instead of softmax over target
                                        vocabulary.  Used when logits/softmax are handled separately.
    :param cache_output_layer_w_b: Models cache weights and biases for logit computation as NumPy arrays (used with
                                   restrict lexicon).
<<<<<<< HEAD
=======
    :param forced_max_output_len: An optional overwrite of the maximum output length.
    :param override_dtype: Overrides dtype of encoder and decoder defined at training time to a different one.
>>>>>>> bea8e6a3
    :return: List of models, source vocabulary, target vocabulary, source factor vocabularies.
    """
    logger.info("Loading %d model(s) from %s ...", len(model_folders), model_folders)
    load_time_start = time.time()
    models = []  # type: List[InferenceModel]
    source_vocabs = []  # type: List[List[vocab.Vocab]]
    target_vocabs = []  # type: List[vocab.Vocab]

    if checkpoints is None:
        checkpoints = [None] * len(model_folders)

    for model_folder, checkpoint in zip(model_folders, checkpoints):
        model_source_vocabs = vocab.load_source_vocabs(model_folder)
        model_target_vocab = vocab.load_target_vocab(model_folder)
        source_vocabs.append(model_source_vocabs)
        target_vocabs.append(model_target_vocab)

        model_version = utils.load_version(os.path.join(model_folder, C.VERSION_NAME))
        logger.info("Model version: %s", model_version)
        utils.check_version(model_version)
        model_config = model.SockeyeModel.load_config(os.path.join(model_folder, C.CONFIG_NAME))

        if checkpoint is None:
            params_fname = os.path.join(model_folder, C.PARAMS_BEST_NAME)
        else:
            params_fname = os.path.join(model_folder, C.PARAMS_NAME % checkpoint)

        inference_model = InferenceModel(config=model_config,
                                         params_fname=params_fname,
                                         context=context,
                                         beam_size=beam_size,
                                         batch_size=batch_size,
                                         softmax_temperature=softmax_temperature,
                                         decoder_return_logit_inputs=decoder_return_logit_inputs,
                                         cache_output_layer_w_b=cache_output_layer_w_b)
        utils.check_condition(inference_model.num_source_factors == len(model_source_vocabs),
                              "Number of loaded source vocabularies (%d) does not match "
                              "number of source factors for model '%s' (%d)" % (len(model_source_vocabs), model_folder,
                                                                                inference_model.num_source_factors))
        models.append(inference_model)

    utils.check_condition(vocab.are_identical(*target_vocabs), "Target vocabulary ids do not match")
    first_model_vocabs = source_vocabs[0]
    for fi in range(len(first_model_vocabs)):
        utils.check_condition(vocab.are_identical(*[source_vocabs[i][fi] for i in range(len(source_vocabs))]),
                              "Source vocabulary ids do not match. Factor %d" % fi)

    source_with_eos = models[0].source_with_eos
    utils.check_condition(all(source_with_eos == m.source_with_eos for m in models),
                          "All models must agree on using source-side EOS symbols or not. "
                          "Did you try combining models trained with different versions?")

    # set a common max_output length for all models.
    max_input_len, get_max_output_length = models_max_input_output_length(models,
                                                                          max_output_length_num_stds,
                                                                          max_input_len,
                                                                          forced_max_output_len=forced_max_output_len)

    for inference_model in models:
        inference_model.initialize(max_input_len, get_max_output_length)

    load_time = time.time() - load_time_start
    logger.info("%d model(s) loaded in %.4fs", len(models), load_time)
    return models, source_vocabs[0], target_vocabs[0]


def models_max_input_output_length(models: List[InferenceModel],
                                   num_stds: int,
                                   forced_max_input_len: Optional[int] = None,
                                   forced_max_output_len: Optional[int] = None) -> Tuple[int, Callable]:
    """
    Returns a function to compute maximum output length given a fixed number of standard deviations as a
    safety margin, and the current input length.
    Mean and std are taken from the model with the largest values to allow proper ensembling of models
    trained on different data sets.

    :param models: List of models.
    :param num_stds: Number of standard deviations to add as a safety margin. If -1, returned maximum output lengths
                     will always be 2 * input_length.
    :param forced_max_input_len: An optional overwrite of the maximum input length.
    :param forced_max_output_len: An optional overwrite of the maximum output length.
    :return: The maximum input length and a function to get the output length given the input length.
    """
    max_mean = max(model.length_ratio_mean for model in models)
    max_std = max(model.length_ratio_std for model in models)

    supported_max_seq_len_source = min((model.max_supported_seq_len_source for model in models
                                        if model.max_supported_seq_len_source is not None),
                                       default=None)
    supported_max_seq_len_target = min((model.max_supported_seq_len_target for model in models
                                        if model.max_supported_seq_len_target is not None),
                                       default=None)
    training_max_seq_len_source = min(model.training_max_seq_len_source for model in models)

    return get_max_input_output_length(supported_max_seq_len_source,
                                       supported_max_seq_len_target,
                                       training_max_seq_len_source,
                                       length_ratio_mean=max_mean,
                                       length_ratio_std=max_std,
                                       num_stds=num_stds,
                                       forced_max_input_len=forced_max_input_len,
                                       forced_max_output_len=forced_max_output_len)


def get_max_input_output_length(supported_max_seq_len_source: Optional[int],
                                supported_max_seq_len_target: Optional[int],
                                training_max_seq_len_source: Optional[int],
                                length_ratio_mean: float,
                                length_ratio_std: float,
                                num_stds: int,
                                forced_max_input_len: Optional[int] = None,
                                forced_max_output_len: Optional[int] = None) -> Tuple[int, Callable]:
    """
    Returns a function to compute maximum output length given a fixed number of standard deviations as a
    safety margin, and the current input length. It takes into account optional maximum source and target lengths.

    :param supported_max_seq_len_source: The maximum source length supported by the models.
    :param supported_max_seq_len_target: The maximum target length supported by the models.
    :param training_max_seq_len_source: The maximum source length observed during training.
    :param length_ratio_mean: The mean of the length ratio that was calculated on the raw sequences with special
           symbols such as EOS or BOS.
    :param length_ratio_std: The standard deviation of the length ratio.
    :param num_stds: The number of standard deviations the target length may exceed the mean target length (as long as
           the supported maximum length allows for this).
    :param forced_max_input_len: An optional overwrite of the maximum input length.
    :param forced_max_output_len: An optional overwrite of the maximum out length.
    :return: The maximum input length and a function to get the output length given the input length.
    """
    space_for_bos = 1
    space_for_eos = 1

    if num_stds < 0:
        factor = C.TARGET_MAX_LENGTH_FACTOR  # type: float
    else:
        factor = length_ratio_mean + (length_ratio_std * num_stds)

    if forced_max_input_len is None:
        # Make sure that if there is a hard constraint on the maximum source or target length we never exceed this
        # constraint. This is for example the case for learned positional embeddings, which are only defined for the
        # maximum source and target sequence length observed during training.
        if supported_max_seq_len_source is not None and supported_max_seq_len_target is None:
            max_input_len = supported_max_seq_len_source
        elif supported_max_seq_len_source is None and supported_max_seq_len_target is not None:
            max_output_len = supported_max_seq_len_target - space_for_bos - space_for_eos
            if np.ceil(factor * training_max_seq_len_source) > max_output_len:
                max_input_len = int(np.floor(max_output_len / factor))
            else:
                max_input_len = training_max_seq_len_source
        elif supported_max_seq_len_source is not None or supported_max_seq_len_target is not None:
            max_output_len = supported_max_seq_len_target - space_for_bos - space_for_eos
            if np.ceil(factor * supported_max_seq_len_source) > max_output_len:
                max_input_len = int(np.floor(max_output_len / factor))
            else:
                max_input_len = supported_max_seq_len_source
        else:
            # Any source/target length is supported and max_input_len was not manually set, therefore we use the
            # maximum length from training.
            max_input_len = training_max_seq_len_source
    else:
        max_input_len = forced_max_input_len

    def get_max_output_length(input_length: int):
        """
        Returns the maximum output length for inference given the input length.
        Explicitly includes space for BOS and EOS sentence symbols in the target sequence, because we assume
        that the mean length ratio computed on the training data do not include these special symbols.
        (see data_io.analyze_sequence_lengths)
        """
        if forced_max_output_len is not None:
            return forced_max_output_len
        else:
            return int(np.ceil(factor * input_length)) + space_for_bos + space_for_eos

    return max_input_len, get_max_output_length


BeamHistory = Dict[str, List]
Tokens = List[str]


class TranslatorInput:
    """
    Object required by Translator.translate().

    :param sentence_id: Sentence id.
    :param tokens: List of input tokens.
    :param factors: Optional list of additional factor sequences.
    :param constraints: Optional list of target-side constraints.
    :param chunk_id: Chunk id. Defaults to -1.
    """

    __slots__ = ('sentence_id', 'tokens', 'factors', 'constraints', 'chunk_id')

    def __init__(self,
                 sentence_id: int,
                 tokens: Tokens,
                 factors: Optional[List[Tokens]] = None,
                 constraints: Optional[List[Tokens]] = None,
                 chunk_id: int = -1) -> None:
        self.sentence_id = sentence_id
        self.chunk_id = chunk_id
        self.tokens = tokens
        self.factors = factors
        self.constraints = constraints

    def __str__(self):
        return 'TranslatorInput(%d, %s, factors=%s, constraints=%s, chunk_id=%d)' % (self.sentence_id,
                                                                                     self.tokens,
                                                                                     self.factors,
                                                                                     self.constraints,
                                                                                     self.chunk_id)

    def __len__(self):
        return len(self.tokens)

    @property
    def num_factors(self) -> int:
        """
        Returns the number of factors of this instance.
        """
        return 1 + (0 if not self.factors else len(self.factors))

    def chunks(self, chunk_size: int) -> Generator['TranslatorInput', None, None]:
        """
        Takes a TranslatorInput (itself) and yields TranslatorInputs for chunks of size chunk_size.

        :param chunk_size: The maximum size of a chunk.
        :return: A generator of TranslatorInputs, one for each chunk created.
        """

        if len(self.tokens) > chunk_size and self.constraints is not None:
            logger.warning(
                'Input %d has length (%d) that exceeds max input length (%d), '
                'triggering internal splitting. Placing all target-side constraints '
                'with the first chunk, which is probably wrong.',
                self.sentence_id, len(self.tokens), chunk_size)

        for chunk_id, i in enumerate(range(0, len(self), chunk_size)):
            factors = [factor[i:i + chunk_size] for factor in self.factors] if self.factors is not None else None
            # Constrained decoding is not supported for chunked TranslatorInputs. As a fall-back, constraints are
            # assigned to the first chunk
            constraints = self.constraints if chunk_id == 0 else None
            yield TranslatorInput(sentence_id=self.sentence_id,
                                  tokens=self.tokens[i:i + chunk_size],
                                  factors=factors,
                                  constraints=constraints,
                                  chunk_id=chunk_id)

    def with_eos(self) -> 'TranslatorInput':
        """
        :return: A new translator input with EOS appended to the tokens and factors.
        """
        return TranslatorInput(sentence_id=self.sentence_id,
                               tokens=self.tokens + [C.EOS_SYMBOL],
                               factors=[factor + [C.EOS_SYMBOL] for factor in
                                        self.factors] if self.factors is not None else None,
                               constraints=self.constraints,
                               chunk_id=self.chunk_id)


class BadTranslatorInput(TranslatorInput):

    def __init__(self, sentence_id, tokens):
        super().__init__(sentence_id=sentence_id, tokens=tokens, chunk_id=-1, factors=None)


def _bad_input(sentence_id: int, reason: str = '') -> BadTranslatorInput:
    logger.warning("Bad input (%d): '%s'. Will return empty output.", sentence_id, reason.strip())
    return BadTranslatorInput(sentence_id=sentence_id, tokens=[])


def make_input_from_plain_string(sentence_id: int, string: str) -> TranslatorInput:
    """
    Returns a TranslatorInput object from a plain string.

    :param sentence_id: An integer id.
    :param string: An input string.
    :return: A TranslatorInput.
    """
    return TranslatorInput(sentence_id, tokens=list(data_io.get_tokens(string)), factors=None)


def make_input_from_json_string(sentence_id: int, json_string: str) -> TranslatorInput:
    """
    Returns a TranslatorInput object from a JSON object, serialized as a string.

    :param sentence_id: An integer id.
    :param json_string: A JSON object serialized as a string that must contain a key "text", mapping to the input text,
           and optionally a key "factors" that maps to a list of strings, each of which representing a factor sequence
           for the input text.
    :return: A TranslatorInput.
    """
    try:
        jobj = json.loads(json_string, encoding=C.JSON_ENCODING)
        tokens = jobj[C.JSON_TEXT_KEY]
        tokens = list(data_io.get_tokens(tokens))
        factors = jobj.get(C.JSON_FACTORS_KEY)
        if isinstance(factors, list):
            factors = [list(data_io.get_tokens(factor)) for factor in factors]
            lengths = [len(f) for f in factors]
            if not all(l == len(tokens) for l in lengths):
                logger.error("Factors have different length than input text: %d vs. %s", len(tokens), str(lengths))
                return _bad_input(sentence_id, reason=json_string)
        else:
            factors = None
        constraints = jobj.get(C.JSON_CONSTRAINTS_KEY)
        if isinstance(constraints, list) and len(constraints) > 0:
            constraints = [list(data_io.get_tokens(constraint)) for constraint in constraints]
        else:
            constraints = None
        return TranslatorInput(sentence_id=sentence_id, tokens=tokens, factors=factors, constraints=constraints)

    except Exception as e:
        logger.exception(e, exc_info=True) if not is_python34() else logger.error(e)  # type: ignore
        return _bad_input(sentence_id, reason=json_string)


def make_input_from_factored_string(sentence_id: int,
                                    factored_string: str,
                                    translator: 'Translator',
                                    delimiter: str = C.DEFAULT_FACTOR_DELIMITER) -> TranslatorInput:
    """
    Returns a TranslatorInput object from a string with factor annotations on a token level, separated by delimiter.
    If translator does not require any source factors, the string is parsed as a plain token string.

    :param sentence_id: An integer id.
    :param factored_string: An input string with additional factors per token, separated by delimiter.
    :param translator: A translator object.
    :param delimiter: A factor delimiter. Default: '|'.
    :return: A TranslatorInput.
    """
    utils.check_condition(bool(delimiter) and not delimiter.isspace(),
                          "Factor delimiter can not be whitespace or empty.")

    model_num_source_factors = translator.num_source_factors

    if model_num_source_factors == 1:
        return make_input_from_plain_string(sentence_id=sentence_id, string=factored_string)

    tokens = []  # type: Tokens
    factors = [[] for _ in range(model_num_source_factors - 1)]  # type: List[Tokens]
    for token_id, token in enumerate(data_io.get_tokens(factored_string)):
        pieces = token.split(delimiter)

        if not all(pieces) or len(pieces) != model_num_source_factors:
            logger.error("Failed to parse %d factors at position %d ('%s') in '%s'" % (model_num_source_factors,
                                                                                       token_id, token,
                                                                                       factored_string.strip()))
            return _bad_input(sentence_id, reason=factored_string)

        tokens.append(pieces[0])
        for i, factor in enumerate(factors):
            factors[i].append(pieces[i + 1])

    return TranslatorInput(sentence_id=sentence_id, tokens=tokens, factors=factors)


def make_input_from_multiple_strings(sentence_id: int, strings: List[str]) -> TranslatorInput:
    """
    Returns a TranslatorInput object from multiple strings, where the first element corresponds to the surface tokens
    and the remaining elements to additional factors. All strings must parse into token sequences of the same length.

    :param sentence_id: An integer id.
    :param strings: A list of strings representing a factored input sequence.
    :return: A TranslatorInput.
    """
    if not bool(strings):
        return TranslatorInput(sentence_id=sentence_id, tokens=[], factors=None)

    tokens = list(data_io.get_tokens(strings[0]))
    factors = [list(data_io.get_tokens(factor)) for factor in strings[1:]]
    if not all(len(factor) == len(tokens) for factor in factors):
        logger.error("Length of string sequences do not match: '%s'", strings)
        return _bad_input(sentence_id, reason=str(strings))
    return TranslatorInput(sentence_id=sentence_id, tokens=tokens, factors=factors)


class TranslatorOutput:
    """
    Output structure from Translator.

    :param id: Id of input sentence.
    :param translation: Translation string without sentence boundary tokens.
    :param tokens: List of translated tokens.
    :param attention_matrix: Attention matrix. Shape: (target_length, source_length).
    :param score: Negative log probability of generated translation.
    :param beam_histories: List of beam histories. The list will contain more than one
           history if it was split due to exceeding max_length.
    """
    __slots__ = ('id', 'translation', 'tokens', 'attention_matrix', 'score', 'beam_histories')

    def __init__(self,
                 id: int,
                 translation: str,
                 tokens: List[str],
                 attention_matrix: np.ndarray,
                 score: float,
                 beam_histories: Optional[List[BeamHistory]] = None) -> None:
        self.id = id
        self.translation = translation
        self.tokens = tokens
        self.attention_matrix = attention_matrix
        self.score = score
        self.beam_histories = beam_histories


TokenIds = List[int]


class Translation:
    __slots__ = ('target_ids', 'attention_matrix', 'score', 'beam_histories')

    def __init__(self,
                 target_ids: TokenIds,
                 attention_matrix: np.ndarray,
                 score: float,
                 beam_history: List[BeamHistory] = None) -> None:
        self.target_ids = target_ids
        self.attention_matrix = attention_matrix
        self.score = score
        self.beam_histories = beam_history if beam_history is not None else []


def empty_translation() -> Translation:
    return Translation(target_ids=[], attention_matrix=np.asarray([[0]]), score=-np.inf)


TranslatedChunk = NamedTuple('TranslatedChunk', [
    ('id', int),
    ('chunk_id', int),
    ('translation', Translation),
])
"""
Translation of a chunk of a sentence.

:param id: Id of the sentence.
:param chunk_id: Id of the chunk.
:param translation: The translation of the input chunk.
"""


class ModelState:
    """
    A ModelState encapsulates information about the decoder states of an InferenceModel.
    """

    def __init__(self, states: List[mx.nd.NDArray]) -> None:
        self.states = states

    def sort_state(self, best_hyp_indices: mx.nd.NDArray):
        """
        Sorts states according to k-best order from last step in beam search.
        """
        self.states = [mx.nd.take(ds, best_hyp_indices) for ds in self.states]


class LengthPenalty(mx.gluon.HybridBlock):
    """
    Calculates the length penalty as:
    (beta + len(Y))**alpha / (beta + 1)**alpha

    See Wu et al. 2016 (note that in the paper beta has a different meaning,
    and a fixed value 5 was used for this parameter)

    :param alpha: The alpha factor for the length penalty (see above).
    :param beta: The beta factor for the length penalty (see above).
    """

    def __init__(self, alpha: float = 1.0, beta: float = 0.0, **kwargs) -> None:
        super().__init__(**kwargs)
        self.alpha = alpha
        self.beta = beta
        self.denominator = (self.beta + 1.) ** self.alpha

    def hybrid_forward(self, F, lengths):
        if self.alpha == 0.0:
            if F is None:
                return 1.0
            else:
                return F.ones_like(lengths)
        else:
            numerator = self.beta + lengths if self.beta != 0.0 else lengths
            numerator = numerator ** self.alpha if self.alpha != 1.0 else numerator
            return numerator / self.denominator

    def get(self, lengths: Union[mx.nd.NDArray, int, float]) -> Union[mx.nd.NDArray, float]:
        """
        Calculate the length penalty for the given vector of lengths.

        :param lengths: A scalar or a matrix of sentence lengths of dimensionality (batch_size, 1).
        :return: The length penalty. A scalar or a matrix (batch_size, 1) depending on the input.
        """
        return self.hybrid_forward(None, lengths)


def _concat_translations(translations: List[Translation], start_id: int, stop_ids: Set[int],
                         length_penalty: LengthPenalty) -> Translation:
    """
    Combine translations through concatenation.

    :param translations: A list of translations (sequence starting with BOS symbol, attention_matrix), score and length.
    :param start_id: The EOS symbol.
    :param translations: The BOS symbols.
    :return: A concatenation if the translations with a score.
    """
    # Concatenation of all target ids without BOS and EOS
    target_ids = [start_id]
    attention_matrices = []
    beam_histories = []  # type: List[BeamHistory]
    for idx, translation in enumerate(translations):
        assert translation.target_ids[0] == start_id
        if idx == len(translations) - 1:
            target_ids.extend(translation.target_ids[1:])
            attention_matrices.append(translation.attention_matrix[1:, :])
        else:
            if translation.target_ids[-1] in stop_ids:
                target_ids.extend(translation.target_ids[1:-1])
                attention_matrices.append(translation.attention_matrix[1:-1, :])
            else:
                target_ids.extend(translation.target_ids[1:])
                attention_matrices.append(translation.attention_matrix[1:, :])
        beam_histories.extend(translation.beam_histories)

    # Combine attention matrices:
    attention_shapes = [attention_matrix.shape for attention_matrix in attention_matrices]
    # Adding another row for the empty BOS alignment vector
    bos_align_shape = np.asarray([1, 0])
    attention_matrix_combined = np.zeros(np.sum(np.asarray(attention_shapes), axis=0) + bos_align_shape)

    # We start at position 1 as position 0 is for the BOS, which is kept zero
    pos_t, pos_s = 1, 0
    for attention_matrix, (len_t, len_s) in zip(attention_matrices, attention_shapes):
        attention_matrix_combined[pos_t:pos_t + len_t, pos_s:pos_s + len_s] = attention_matrix
        pos_t += len_t
        pos_s += len_s

    # Unnormalize + sum and renormalize the score:
    score = sum(translation.score * length_penalty.get(len(translation.target_ids))
                for translation in translations)
    score = score / length_penalty.get(len(target_ids))
    return Translation(target_ids, attention_matrix_combined, score, beam_histories)


class Translator:
    """
    Translator uses one or several models to translate input.
    The translator holds a reference to vocabularies to convert between word ids and text tokens for input and
    translation strings.

    :param context: MXNet context to bind modules to.
    :param ensemble_mode: Ensemble mode: linear or log_linear combination.
    :param length_penalty: Length penalty instance.
    :param beam_prune: Beam pruning difference threshold.
    :param beam_search_stop: The stopping criterium.
    :param models: List of models.
    :param source_vocabs: Source vocabularies.
    :param target_vocab: Target vocabulary.
    :param restrict_lexicon: Top-k lexicon to use for target vocabulary restriction.
    :param store_beam: If True, store the beam search history and return it in the TranslatorOutput.
    :param strip_unknown_words: If True, removes any <unk> symbols from outputs.
    """

    def __init__(self,
                 context: mx.context.Context,
                 ensemble_mode: str,
                 bucket_source_width: int,
                 length_penalty: LengthPenalty,
                 beam_prune: float,
                 beam_search_stop: str,
                 models: List[InferenceModel],
                 source_vocabs: List[vocab.Vocab],
                 target_vocab: vocab.Vocab,
                 restrict_lexicon: Optional[lexicon.TopKLexicon] = None,
                 store_beam: bool = False,
                 strip_unknown_words: bool = False) -> None:
        self.context = context
        self.length_penalty = length_penalty
        self.beam_prune = beam_prune
        self.beam_search_stop = beam_search_stop
        self.source_vocabs = source_vocabs
        self.vocab_target = target_vocab
        self.vocab_target_inv = vocab.reverse_vocab(self.vocab_target)
        self.restrict_lexicon = restrict_lexicon
        self.store_beam = store_beam
        self.start_id = self.vocab_target[C.BOS_SYMBOL]
        assert C.PAD_ID == 0, "pad id should be 0"
        self.stop_ids = {self.vocab_target[C.EOS_SYMBOL], C.PAD_ID}  # type: Set[int]
        self.strip_ids = self.stop_ids.copy()  # ids to strip from the output
        if strip_unknown_words:
            self.strip_ids.add(self.vocab_target[C.UNK_SYMBOL])
        self.models = models
        utils.check_condition(all(models[0].source_with_eos == m.source_with_eos for m in models),
                              "The source_with_eos property must match across models.")
        self.source_with_eos = models[0].source_with_eos
        self.interpolation_func = self._get_interpolation_func(ensemble_mode)
        self.beam_size = self.models[0].beam_size
        self.batch_size = self.models[0].batch_size
        # after models are loaded we ensured that they agree on max_input_length, max_output_length and batch size
        self.max_input_length = self.models[0].max_input_length
        if bucket_source_width > 0:
            self.buckets_source = data_io.define_buckets(self.max_input_length, step=bucket_source_width)
        else:
            self.buckets_source = [self.max_input_length]
        self.pad_dist = mx.nd.full((self.batch_size * self.beam_size, len(self.vocab_target)), val=np.inf,
                                   ctx=self.context)
        # These are constants used for manipulation of the beam and scores (particularly for pruning)
        self.zeros_array = mx.nd.zeros((self.batch_size * self.beam_size,), ctx=self.context, dtype='int32')
        self.inf_array = mx.nd.full((self.batch_size * self.beam_size, 1), val=np.inf,
                                    ctx=self.context, dtype='float32')

        # offset for hypothesis indices in batch decoding
        self.offset = mx.nd.array(np.repeat(np.arange(0, self.batch_size * self.beam_size, self.beam_size), self.beam_size),
                                  dtype='int32', ctx=self.context)
        # topk function used in beam search
        self._topk = partial(utils.topk,
                             k=self.beam_size,
                             batch_size=self.batch_size,
                             offset=self.offset,
                             use_mxnet_topk=self.context != mx.cpu())  # MXNet implementation is faster on GPUs

        self._sort_by_index = SortByIndex()
        self._sort_by_index.initialize(ctx=self.context)
        self._sort_by_index.hybridize()

        self._normalize_finished = NormalizeFinishedHypotheses(pad_id=C.PAD_ID,
                                                               eos_id=self.vocab_target[C.EOS_SYMBOL],
                                                               length_penalty_alpha=self.length_penalty.alpha,
                                                               length_penalty_beta=self.length_penalty.beta)
        self._normalize_finished.initialize(ctx=self.context)
        self._normalize_finished.hybridize()
        self._prune_hyps = PruneHypotheses(threshold=self.beam_prune, beam_size=self.beam_size)
        self._prune_hyps.initialize(ctx=self.context)
        self._prune_hyps.hybridize()

        self._update_lengths_and_finished = UpdateLengthsAndFinished(pad_id=C.PAD_ID,
                                                                     eos_id=self.vocab_target[C.EOS_SYMBOL])
        self._update_lengths_and_finished.initialize(ctx=self.context)
        self._update_lengths_and_finished.hybridize()

        logger.info("Translator (%d model(s) beam_size=%d beam_prune=%s beam_search_stop=%s "
                    "ensemble_mode=%s batch_size=%d buckets_source=%s)",
                    len(self.models),
                    self.beam_size,
                    'off' if not self.beam_prune else "%.2f" % self.beam_prune,
                    self.beam_search_stop,
                    "None" if len(self.models) == 1 else ensemble_mode,
                    self.batch_size,
                    self.buckets_source)

    @property
    def num_source_factors(self) -> int:
        return self.models[0].num_source_factors

    @staticmethod
    def _get_interpolation_func(ensemble_mode):
        if ensemble_mode == 'linear':
            return Translator._linear_interpolation
        elif ensemble_mode == 'log_linear':
            return Translator._log_linear_interpolation
        else:
            raise ValueError("unknown interpolation type")

    @staticmethod
    def _linear_interpolation(predictions):
        # pylint: disable=invalid-unary-operand-type
        return -mx.nd.log(utils.average_arrays(predictions))

    @staticmethod
    def _log_linear_interpolation(predictions):
        """
        Returns averaged and re-normalized log probabilities
        """
        log_probs = utils.average_arrays([mx.nd.log(p) for p in predictions])
        # pylint: disable=invalid-unary-operand-type
        return -mx.nd.log(mx.nd.softmax(log_probs))

    def translate(self, trans_inputs: List[TranslatorInput]) -> List[TranslatorOutput]:
        """
        Batch-translates a list of TranslatorInputs, returns a list of TranslatorOutputs.
        Splits oversized sentences to sentence chunks of size less than max_input_length.

        :param trans_inputs: List of TranslatorInputs as returned by make_input().
        :return: List of translation results.
        """
        translated_chunks = []  # type: List[TranslatedChunk]

        # split into chunks
        input_chunks = []  # type: List[TranslatorInput]
        for input_idx, trans_input in enumerate(trans_inputs, 1):

            # bad input
            if isinstance(trans_input, BadTranslatorInput):
                translated_chunks.append(TranslatedChunk(id=input_idx, chunk_id=0, translation=empty_translation()))

            # empty input
            elif len(trans_input.tokens) == 0:
                translated_chunks.append(TranslatedChunk(id=input_idx, chunk_id=0, translation=empty_translation()))
            else:
                # TODO(tdomhan): Remove branch without EOS with next major version bump, as future models will always be trained with source side EOS symbols
                if self.source_with_eos:
                    max_input_length_without_eos = self.max_input_length - C.SPACE_FOR_XOS
                    # oversized input
                    if len(trans_input.tokens) > max_input_length_without_eos:
                        logger.debug(
                            "Input %d has length (%d) that exceeds max input length (%d). "
                            "Splitting into chunks of size %d.",
                            trans_input.sentence_id, len(trans_input.tokens),
                            self.buckets_source[-1], max_input_length_without_eos)
                        input_chunks.extend([trans_input_chunk.with_eos()
                                             for trans_input_chunk in
                                             trans_input.chunks(max_input_length_without_eos)])
                    # regular input
                    else:
                        input_chunks.append(trans_input.with_eos())
                else:
                    # oversized input
                    if len(trans_input.tokens) > self.max_input_length:
                        logger.debug(
                            "Input %d has length (%d) that exceeds max input length (%d). "
                            "Splitting into chunks of size %d.",
                            trans_input.sentence_id, len(trans_input.tokens),
                            self.buckets_source[-1], self.max_input_length)
                        input_chunks.extend([trans_input_chunk
                                             for trans_input_chunk in
                                             trans_input.chunks(self.max_input_length)])
                    # regular input
                    else:
                        input_chunks.append(trans_input)

            if trans_input.constraints is not None:
                logger.info("Input %d has %d %s: %s", trans_input.sentence_id,
                            len(trans_input.constraints),
                            "constraint" if len(trans_input.constraints) == 1 else "constraints",
                            ", ".join(" ".join(x) for x in trans_input.constraints))

        # Sort longest to shortest (to rather fill batches of shorter than longer sequences)
        input_chunks = sorted(input_chunks, key=lambda chunk: len(chunk.tokens), reverse=True)

        # translate in batch-sized blocks over input chunks
        for batch_id, batch in enumerate(utils.grouper(input_chunks, self.batch_size)):
            logger.debug("Translating batch %d", batch_id)
            # underfilled batch will be filled to a full batch size with copies of the 1st input
            rest = self.batch_size - len(batch)
            if rest > 0:
                logger.debug("Extending the last batch to the full batch size (%d)", self.batch_size)
                batch = batch + [batch[0]] * rest
            batch_translations = self._translate_nd(*self._get_inference_input(batch))
            # truncate to remove filler translations
            if rest > 0:
                batch_translations = batch_translations[:-rest]
            for chunk, translation in zip(batch, batch_translations):
                translated_chunks.append(TranslatedChunk(chunk.sentence_id, chunk.chunk_id, translation))
        # Sort by input idx and then chunk id
        translated_chunks = sorted(translated_chunks)

        # Concatenate results
        results = []  # type: List[TranslatorOutput]
        chunks_by_input_idx = itertools.groupby(translated_chunks, key=lambda translation: translation.id)
        for trans_input, (input_idx, chunks) in zip(trans_inputs, chunks_by_input_idx):
            chunks = list(chunks)  # type: ignore
            if len(chunks) == 1:  # type: ignore
                translation = chunks[0].translation  # type: ignore
            else:
                translations_to_concat = [translated_chunk.translation for translated_chunk in chunks]
                translation = self._concat_translations(translations_to_concat)

            results.append(self._make_result(trans_input, translation))

        return results

    def _get_inference_input(self,
                             trans_inputs: List[TranslatorInput]) -> Tuple[mx.nd.NDArray,
                                                                           int,
                                                                           List[Optional[constrained.RawConstraintList]]]:
        """
        Assembles the numerical data for the batch.
        This comprises an NDArray for the source sentences, the bucket key (padded source length), and a list of
        raw constraint lists, one for each sentence in the batch. Each raw constraint list contains phrases in
        the form of lists of integers in the target language vocabulary.

        :param trans_inputs: List of TranslatorInputs.
        :return NDArray of source ids (shape=(batch_size, bucket_key, num_factors)),
                bucket key, list of raw constraint lists.
        """

        bucket_key = data_io.get_bucket(max(len(inp.tokens) for inp in trans_inputs), self.buckets_source)
        source = mx.nd.zeros((len(trans_inputs), bucket_key, self.num_source_factors), ctx=self.context)
        raw_constraints = [None for x in range(self.batch_size)]  # type: List[Optional[constrained.RawConstraintList]]

        for j, trans_input in enumerate(trans_inputs):
            num_tokens = len(trans_input)
            source[j, :num_tokens, 0] = data_io.tokens2ids(trans_input.tokens, self.source_vocabs[0])

            factors = trans_input.factors if trans_input.factors is not None else []
            num_factors = 1 + len(factors)
            if num_factors != self.num_source_factors:
                logger.warning("Input %d factors, but model(s) expect %d", num_factors,
                               self.num_source_factors)
            for i, factor in enumerate(factors[:self.num_source_factors - 1], start=1):
                # fill in as many factors as there are tokens

                source[j, :num_tokens, i] = data_io.tokens2ids(factor, self.source_vocabs[i])[:num_tokens]

            if trans_input.constraints is not None:
                raw_constraints[j] = [data_io.tokens2ids(phrase, self.vocab_target) for phrase in
                                      trans_input.constraints]

        return source, bucket_key, raw_constraints

    def _make_result(self,
                     trans_input: TranslatorInput,
                     translation: Translation) -> TranslatorOutput:
        """
        Returns a translator result from generated target-side word ids, attention matrix, and score.
        Strips stop ids from translation string.

        :param trans_input: Translator input.
        :param translation: The translation + attention and score.
        :return: TranslatorOutput.
        """
        # remove special sentence start symbol (<s>) from the output:
        target_ids = translation.target_ids[1:]
        attention_matrix = translation.attention_matrix[1:, :]

        target_tokens = [self.vocab_target_inv[target_id] for target_id in target_ids]

        target_string = C.TOKEN_SEPARATOR.join(
            tok for target_id, tok in zip(target_ids, target_tokens) if target_id not in self.strip_ids)
        attention_matrix = attention_matrix[:, :len(trans_input.tokens)]

        return TranslatorOutput(id=trans_input.sentence_id,
                                translation=target_string,
                                tokens=target_tokens,
                                attention_matrix=attention_matrix,
                                score=translation.score,
                                beam_histories=translation.beam_histories)

    def _concat_translations(self, translations: List[Translation]) -> Translation:
        """
        Combine translations through concatenation.

        :param translations: A list of translations (sequence, attention_matrix), score and length.
        :return: A concatenation if the translations with a score.
        """
        return _concat_translations(translations, self.start_id, self.stop_ids, self.length_penalty)

    def _translate_nd(self,
                      source: mx.nd.NDArray,
                      source_length: int,
                      raw_constraints: List[Optional[constrained.RawConstraintList]]) -> List[Translation]:
        """
        Translates source of source_length, given a bucket_key.

        :param source: Source ids. Shape: (batch_size, bucket_key, num_factors).
        :param source_length: Bucket key.
        :param raw_constraints: A list of optional constraint lists.

        :return: Sequence of translations.
        """

        return self._get_best_from_beam(*self._beam_search(source, source_length, raw_constraints))

    def _encode(self, sources: mx.nd.NDArray, source_length: int) -> List[ModelState]:
        """
        Returns a ModelState for each model representing the state of the model after encoding the source.

        :param sources: Source ids. Shape: (batch_size, bucket_key, num_factors).
        :param source_length: Bucket key.
        :return: List of ModelStates.
        """
        return [model.run_encoder(sources, source_length) for model in self.models]

    def _decode_step(self,
                     prev_word: mx.nd.NDArray,
                     step: int,
                     source_length: int,
                     states: List[ModelState],
                     models_output_layer_w: List[mx.nd.NDArray],
                     models_output_layer_b: List[mx.nd.NDArray]) \
            -> Tuple[mx.nd.NDArray, mx.nd.NDArray, List[ModelState]]:
        """
        Returns decoder predictions (combined from all models), attention scores, and updated states.

        :param prev_word: Previous words of hypotheses. Shape: (batch_size * beam_size,).
        :param step: Beam search iteration.
        :param source_length: Length of the input sequence.
        :param states: List of model states.
        :param models_output_layer_w: Custom model weights for logit computation (empty for none).
        :param models_output_layer_b: Custom model biases for logit computation (empty for none).
        :return: (probs, attention scores, list of model states)
        """
        bucket_key = (source_length, step)

        model_probs, model_attention_probs, model_states = [], [], []
        # We use zip_longest here since we'll have empty lists when not using restrict_lexicon
        for model, out_w, out_b, state in itertools.zip_longest(
                self.models, models_output_layer_w, models_output_layer_b, states):
            decoder_outputs, attention_probs, state = model.run_decoder(prev_word, bucket_key, state)
            # Compute logits and softmax with restricted vocabulary
            if self.restrict_lexicon:
                logits = model.output_layer(decoder_outputs, out_w, out_b)
                probs = mx.nd.softmax(logits)
            else:
                # Otherwise decoder outputs are already target vocab probs
                probs = decoder_outputs
            model_probs.append(probs)
            model_attention_probs.append(attention_probs)
            model_states.append(state)
        neg_logprobs, attention_probs = self._combine_predictions(model_probs, model_attention_probs)
        return neg_logprobs, attention_probs, model_states

    def _combine_predictions(self,
                             probs: List[mx.nd.NDArray],
                             attention_probs: List[mx.nd.NDArray]) -> Tuple[mx.nd.NDArray, mx.nd.NDArray]:
        """
        Returns combined predictions of models as negative log probabilities and averaged attention prob scores.

        :param probs: List of Shape(beam_size, target_vocab_size).
        :param attention_probs: List of Shape(beam_size, bucket_key).
        :return: Combined negative log probabilities, averaged attention scores.
        """
        # average attention prob scores. TODO: is there a smarter way to do this?
        attention_prob_score = utils.average_arrays(attention_probs)

        # combine model predictions and convert to neg log probs
        if len(self.models) == 1:
            neg_logprobs = -mx.nd.log(probs[0])  # pylint: disable=invalid-unary-operand-type
        else:
            neg_logprobs = self.interpolation_func(probs)
        return neg_logprobs, attention_prob_score

    def _beam_search(self,
                     source: mx.nd.NDArray,
                     source_length: int,
                     raw_constraint_list: List[Optional[constrained.RawConstraintList]]) -> Tuple[mx.nd.NDArray,
                                                                                                  mx.nd.NDArray,
                                                                                                  mx.nd.NDArray,
                                                                                                  mx.nd.NDArray,
                                                                                                  List[Optional[constrained.ConstrainedHypothesis]],
                                                                                                  Optional[List[BeamHistory]]]:
        """
        Translates multiple sentences using beam search.

        :param source: Source ids. Shape: (batch_size, bucket_key).
        :param source_length: Max source length.
        :param raw_constraint_list: A list of optional lists containing phrases (as lists of target word IDs)
               that must appear in each output.
        :return List of lists of word ids, list of attentions, array of accumulated length-normalized
                negative log-probs.
        """

        # Length of encoded sequence (may differ from initial input length)
        encoded_source_length = self.models[0].encoder.get_encoded_seq_len(source_length)
        utils.check_condition(all(encoded_source_length ==
                                  model.encoder.get_encoded_seq_len(source_length) for model in self.models),
                              "Models must agree on encoded sequence length")
        # Maximum output length
        max_output_length = self.models[0].get_max_output_length(source_length)

        # General data structure: each row has batch_size * beam blocks for the 1st sentence, with a full beam,
        # then the next block for the 2nd sentence and so on

        best_word_indices = mx.nd.full((self.batch_size * self.beam_size,), val=self.start_id, ctx=self.context,
                                       dtype='int32')
        # sequences: (batch_size * beam_size, output_length), pre-filled with <s> symbols on index 0
        sequences = mx.nd.full((self.batch_size * self.beam_size, max_output_length), val=C.PAD_ID, ctx=self.context,
                               dtype='int32')
        sequences[:, 0] = self.start_id

        # Beam history
        beam_histories = None  # type: Optional[List[BeamHistory]]
        if self.store_beam:
            beam_histories = [defaultdict(list) for _ in range(self.batch_size)]

        lengths = mx.nd.ones((self.batch_size * self.beam_size, 1), ctx=self.context)
        finished = mx.nd.zeros((self.batch_size * self.beam_size,), ctx=self.context, dtype='int32')

        # attentions: (batch_size * beam_size, output_length, encoded_source_length)
        attentions = mx.nd.zeros((self.batch_size * self.beam_size, max_output_length, encoded_source_length),
                                 ctx=self.context)

        # scores_accumulated: chosen smallest scores in scores (ascending).
        scores_accumulated = mx.nd.zeros((self.batch_size * self.beam_size, 1), ctx=self.context)

        # reset all padding distribution cells to np.inf
        self.pad_dist[:] = np.inf

        # If using a top-k lexicon, select param rows for logit computation that correspond to the
        # target vocab for this sentence.
        models_output_layer_w = list()
        models_output_layer_b = list()
        pad_dist = self.pad_dist
        vocab_slice_ids = None  # type: mx.nd.NDArray
        if self.restrict_lexicon:
            # TODO: See note in method about migrating to pure MXNet when set operations are supported.
            #       We currently convert source to NumPy and target ids back to NDArray.
            source_words = source.split(num_outputs=self.num_source_factors, axis=2, squeeze_axis=True)[0]
            vocab_slice_ids = self.restrict_lexicon.get_trg_ids(source_words.astype("int32").asnumpy())
            if any(raw_constraint_list):
                # Add the constraint IDs to the list of permissibled IDs, and then project them into the reduced space
                constraint_ids = np.array([word_id for sent in raw_constraint_list for phr in sent for word_id in phr])
                vocab_slice_ids = np.lib.arraysetops.union1d(vocab_slice_ids, constraint_ids)
                full_to_reduced = dict((val, i) for i, val in enumerate(vocab_slice_ids))
                raw_constraint_list = [[[full_to_reduced[x] for x in phr] for phr in sent] for sent in
                                       raw_constraint_list]

            vocab_slice_ids = mx.nd.array(vocab_slice_ids, ctx=self.context, dtype='int32')

            if vocab_slice_ids.shape[0] < self.beam_size + 1:
                # This fixes an edge case for toy models, where the number of vocab ids from the lexicon is
                # smaller than the beam size.
                logger.warning("Padding vocab_slice_ids (%d) with EOS to have at least %d+1 elements to expand",
                               vocab_slice_ids.shape[0], self.beam_size)
                n = self.beam_size - vocab_slice_ids.shape[0] + 1
                vocab_slice_ids = mx.nd.concat(vocab_slice_ids,
                                               mx.nd.full((n,), val=self.vocab_target[C.EOS_SYMBOL],
                                                          ctx=self.context, dtype='int32'),
                                               dim=0)

            pad_dist = mx.nd.full((self.batch_size * self.beam_size, vocab_slice_ids.shape[0]),
                                  val=np.inf, ctx=self.context)
            for m in self.models:
                models_output_layer_w.append(m.output_layer_w.take(vocab_slice_ids))
                models_output_layer_b.append(m.output_layer_b.take(vocab_slice_ids))

        # (0) encode source sentence, returns a list
        model_states = self._encode(source, source_length)

        # Initialize the beam to track constraint sets, where target-side lexical constraints are present
        constraints = constrained.init_batch(raw_constraint_list, self.beam_size, self.start_id,
                                             self.vocab_target[C.EOS_SYMBOL])

        # Records items in the beam that are inactive. At the beginning (t==1), there is only one valid or active
        # item on the beam for each sentence
        inactive = mx.nd.ones((self.batch_size * self.beam_size), dtype='int32', ctx=self.context)
        inactive[::self.beam_size] = 0
        t = 1
        for t in range(1, max_output_length):
            # (1) obtain next predictions and advance models' state
            # scores: (batch_size * beam_size, target_vocab_size)
            # attention_scores: (batch_size * beam_size, bucket_key)
            scores, attention_scores, model_states = self._decode_step(prev_word=best_word_indices,
                                                                       step=t,
                                                                       source_length=source_length,
                                                                       states=model_states,
                                                                       models_output_layer_w=models_output_layer_w,
                                                                       models_output_layer_b=models_output_layer_b)

            # (2) Special treatment for finished and inactive rows. Inactive rows are inf everywhere;
            # finished rows are inf everywhere except column zero, which holds the accumulated model score
            scores += scores_accumulated
            # Items that are finished (but not inactive) get their previous accumulated score for the <pad> symbol,
            # infinity otherwise.
            # pylint: disable=invalid-sequence-index
            pad_dist[:, C.PAD_ID] = mx.nd.where(mx.nd.clip(finished - inactive, 0, 1),
                                                scores_accumulated[:, 0],
                                                self.inf_array[:, 0])
            scores = mx.nd.where(finished + inactive, pad_dist, scores)

            # (3) Get beam_size winning hypotheses for each sentence block separately. Only look as
            # far as the active beam size for each sentence.
            best_hyp_indices, best_word_indices, scores_accumulated = self._topk(scores)

            # Constraints for constrained decoding are processed sentence by sentence
            if any(raw_constraint_list):
                best_hyp_indices, best_word_indices, scores_accumulated, \
                constraints, inactive = constrained.topk(self.batch_size,
                                                         self.beam_size,
                                                         inactive,
                                                         scores,
                                                         constraints,
                                                         best_hyp_indices,
                                                         best_word_indices,
                                                         scores_accumulated,
                                                         self.context)

            else:
                # All rows are now active (after special treatment of start state at t=1)
                inactive[:] = 0

            # Map from restricted to full vocab ids if needed
            if self.restrict_lexicon:
                best_word_indices = vocab_slice_ids.take(best_word_indices)

            # (4) Reorder fixed-size beam data according to best_hyp_indices (ascending)
            finished, lengths, attention_scores = self._sort_by_index.forward(best_hyp_indices,
                                                                              finished,
                                                                              lengths,
                                                                              attention_scores)

            # (5) Normalize the scores of newly finished hypotheses. Note that after this until the
            # next call to topk(), hypotheses may not be in sorted order.
            finished, scores_accumulated = self._normalize_finished.forward(best_word_indices,
                                                                            finished,
                                                                            scores_accumulated,
                                                                            lengths)

            # (6) Prune out low-probability hypotheses. Pruning works by setting entries `inactive`.
            if self.beam_prune > 0.0:
                inactive, best_word_indices, scores_accumulated = self._prune_hyps.forward(best_word_indices,
                                                                                           scores_accumulated,
                                                                                           finished,
                                                                                           self.inf_array,
                                                                                           self.zeros_array)

            # Update hypotheses lengths (unless finished or inactive) and compute finished hypotheses
            finished, finished_or_inactive, lengths = self._update_lengths_and_finished.forward(finished,
                                                                                                inactive,
                                                                                                lengths,
                                                                                                best_word_indices)

            # (7) Reorder sequences and attentions according to best_hyp_indices
            # and extend sequences with best_word_indices.
            # pylint: disable=unsupported-assignment-operation
            sequences = mx.nd.take(sequences, best_hyp_indices)
            attentions = mx.nd.take(attentions, best_hyp_indices)
            sequences[:, t] = best_word_indices
            attentions[:, t, :] = attention_scores

            # (6) optionally save beam history
            if self.store_beam:
                unnormalized_scores = mx.nd.where(finished_or_inactive,
                                                  scores_accumulated * self.length_penalty(lengths - 1),
                                                  scores_accumulated)
                normalized_scores = mx.nd.where(finished_or_inactive,
                                                scores_accumulated,
                                                scores_accumulated / self.length_penalty(lengths - 1))
                for sent in range(self.batch_size):
                    rows = slice(sent * self.beam_size, (sent + 1) * self.beam_size)

                    best_word_indices_sent = best_word_indices[rows].asnumpy().tolist()
                    # avoid adding columns for finished sentences
                    if any(x for x in best_word_indices_sent if x != C.PAD_ID):
                        beam_histories[sent]["predicted_ids"].append(best_word_indices_sent)
                        beam_histories[sent]["predicted_tokens"].append([self.vocab_target_inv[x] for x in
                                                                         best_word_indices_sent])
                        # for later sentences in the matrix, shift from e.g. [5, 6, 7, 8, 6] to [0, 1, 3, 4, 1]
                        shifted_parents = best_hyp_indices[rows] - (sent * self.beam_size)
                        beam_histories[sent]["parent_ids"].append(shifted_parents.asnumpy().tolist())

                        beam_histories[sent]["scores"].append(unnormalized_scores[rows].asnumpy().flatten().tolist())
                        beam_histories[sent]["normalized_scores"].append(
                            normalized_scores[rows].asnumpy().flatten().tolist())

            if self.beam_search_stop == C.BEAM_SEARCH_STOP_FIRST and self.batch_size == 1:
                # TODO: extend to work with batch_size > 1 (i.e., one stopped for each sentence)
                if mx.nd.sum(finished).asscalar() > 0:
                    break
            else:
                if mx.nd.sum(finished).asscalar() == self.batch_size * self.beam_size:  # all finished
                    break

            # (8) update models' state with winning hypotheses (ascending)
            for ms in model_states:
                ms.sort_state(best_hyp_indices)

        logger.debug("Finished after %d / %d steps.", t + 1, max_output_length)

        # (9) Sort the hypotheses within each sentence (normalization for finished hyps may have unsorted them).
        folded_accumulated_scores = scores_accumulated.reshape((self.batch_size,
                                                                self.beam_size * scores_accumulated.shape[-1]))
        indices = mx.nd.argsort(folded_accumulated_scores, axis=1)
        best_hyp_indices = mx.nd.array(np.unravel_index(indices.astype(np.int32).asnumpy().ravel(),
                                                        scores_accumulated.shape),
                                       dtype='int32',
                                       ctx=self.offset.context)[0] + self.offset
        sequences = sequences.take(best_hyp_indices)
        lengths = lengths.take(best_hyp_indices)
        attentions = attentions.take(best_hyp_indices)
        scores_accumulated = scores_accumulated.take(best_hyp_indices)
        constraints = [constraints[x] for x in best_hyp_indices.asnumpy()]

        return sequences, attentions, scores_accumulated, lengths, constraints, beam_histories

    def _get_best_from_beam(self,
                            sequences: mx.nd.NDArray,
                            attention_lists: mx.nd.NDArray,
                            seq_scores: mx.nd.NDArray,
                            lengths: mx.nd.NDArray,
                            constraints: List[Optional[constrained.ConstrainedHypothesis]],
                            beam_histories: Optional[List[BeamHistory]] = None) -> List[Translation]:
        """
        Return the best (aka top) entry from the n-best list.

        :param sequences: Array of word ids. Shape: (batch * beam, bucket_key).
        :param attention_lists: Array of attentions over source words.
                                Shape: (batch * beam, max_output_length, encoded_source_length).
        :param seq_scores: Array of length-normalized negative log-probs. Shape: (batch * beam, 1)
        :param lengths: The lengths of all items in the beam. Shape: (batch * beam).
        :param constraints: The constraints for all items in the beam. Shape: (batch * beam).
        :param beam_histories: The beam histories for each sentence in the batch.
        :return: List of Translation objects containing all relevant information.
        """
        utils.check_condition(sequences.shape[0] == attention_lists.shape[0] == seq_scores.shape[0] == lengths.shape[0],
                              "Shape mismatch")

        # Initialize the best_ids to the first item in each batch
        best_ids = mx.nd.arange(0, self.batch_size * self.beam_size, self.beam_size, ctx=self.context, dtype='int32')

        if any(constraints):
            # For constrained decoding, select from items that have met all constraints (might not be finished)
            unmet = mx.nd.array([c.num_needed() if c is not None else 0 for c in constraints], ctx=self.context)
            filtered = mx.nd.where(unmet == 0, seq_scores, self.inf_array)
            filtered = filtered.reshape((self.batch_size, self.beam_size))
            best_ids += mx.nd.cast(mx.nd.argmin(filtered, axis=1), dtype='int32')

        histories = beam_histories if beam_histories is not None else [None] * self.batch_size  # type: List
        return [self._assemble_translation(*x) for x in zip(sequences[best_ids],
                                                            lengths[best_ids],
                                                            attention_lists[best_ids],
                                                            seq_scores[best_ids],
                                                            histories)]

    @staticmethod
    def _assemble_translation(sequence: mx.nd.NDArray,
                              length: mx.nd.NDArray,
                              attention_lists: mx.nd.NDArray,
                              seq_score: mx.nd.NDArray,
                              beam_history: Optional[BeamHistory]) -> Translation:
        """
        Takes a set of data pertaining to a single translated item, performs slightly different
        processing on each, and merges it into a Translation object.

        :param sequence: Array of word ids. Shape: (batch_size, bucket_key).
        :param length: The length of the translated segment.
        :param attention_lists: Array of attentions over source words.
                                Shape: (batch_size * self.beam_size, max_output_length, encoded_source_length).
        :param seq_score: Array of length-normalized negative log-probs.
        :param beam_history: The optional beam histories for each sentence in the batch.
        :return: A Translation object.
        """

        length = int(length.asscalar())
        sequence = sequence[:length].asnumpy().tolist()
        attention_matrix = np.stack(attention_lists.asnumpy()[:length, :], axis=0)
        score = seq_score.asscalar()
        beam_history_list = [beam_history] if beam_history is not None else []
        return Translation(sequence, attention_matrix, score, beam_history_list)

    def _print_beam(self,
                    sequences: mx.nd.NDArray,
                    accumulated_scores: mx.nd.NDArray,
                    finished: mx.nd.NDArray,
                    inactive: mx.nd.NDArray,
                    constraints: List[Optional[constrained.ConstrainedHypothesis]],
                    timestep: int) -> None:
        """
        Prints the beam for debugging purposes.

        :param sequences: The beam histories (shape: batch_size * beam_size, max_output_len).
        :param accumulated_scores: The accumulated scores for each item in the beam.
               Shape: (batch_size * beam_size, target_vocab_size).
        :param finished: Indicates which items are finished (shape: batch_size * beam_size).
        :param inactive: Indicates any inactive items (shape: batch_size * beam_size).
        :param timestep: The current timestep.
        """
        logger.info('BEAM AT TIMESTEP %d', timestep)
        for i in range(self.batch_size * self.beam_size):
            # for each hypothesis, print its entire history
            score = accumulated_scores[i].asscalar()
            word_ids = [int(x.asscalar()) for x in sequences[i]]
            unmet = constraints[i].num_needed() if constraints[i] is not None else -1
            hypothesis = '----------' if inactive[i] else ' '.join(
                [self.vocab_target_inv[x] for x in word_ids if x != 0])
            logger.info('%d %d %d %d %.2f %s', i + 1, finished[i].asscalar(), inactive[i].asscalar(), unmet, score,
                        hypothesis)


class PruneHypotheses(mx.gluon.HybridBlock):
    """
    A HybridBlock that returns an array of shape (batch*beam,) indicating which hypotheses are inactive due to pruning.

    :param threshold: Pruning threshold.
    :param beam_size: Beam size.
    """

    def __init__(self, threshold: float, beam_size: int) -> None:
        super().__init__()
        self.threshold = threshold
        self.beam_size = beam_size

    def hybrid_forward(self, F, best_word_indices, scores, finished, inf_array, zeros_array):
        scores_2d = F.reshape(scores, shape=(-1, self.beam_size))
        finished_2d = F.reshape(finished, shape=(-1, self.beam_size))
        inf_array_2d = F.reshape(inf_array, shape=(-1, self.beam_size))

        # best finished scores. Shape: (batch, 1)
        best_finished_scores = F.min(F.where(finished_2d, scores_2d, inf_array_2d), axis=1, keepdims=True)
        difference = F.broadcast_minus(scores_2d, best_finished_scores)
        inactive = F.cast(difference > self.threshold, dtype='int32')
        inactive = F.reshape(inactive, shape=(-1))

        best_word_indices = F.where(inactive, zeros_array, best_word_indices)
        scores = F.where(inactive, inf_array, scores)

        return inactive, best_word_indices, scores


class SortByIndex(mx.gluon.HybridBlock):
    """
    A HybridBlock that sorts args by the given indices.
    """

    def hybrid_forward(self, F, indices, *args):
        return [F.take(arg, indices) for arg in args]


class NormalizeFinishedHypotheses(mx.gluon.HybridBlock):
    """
    A HybridBlock for normalizing newly finished hypotheses scores with LengthPenalty.
    """

    def __init__(self, pad_id: int,
                 eos_id: int,
                 length_penalty_alpha: float = 1.0,
                 length_penalty_beta: float = 0.0) -> None:
        super().__init__()
        self.pad_id = pad_id
        self.eos_id = eos_id
        with self.name_scope():
            self.length_penalty = LengthPenalty(alpha=length_penalty_alpha, beta=length_penalty_beta)

    def hybrid_forward(self, F, best_word_indices, finished, scores_accumulated, lengths):
        all_finished = ((best_word_indices == self.pad_id) + (best_word_indices == self.eos_id))
        newly_finished = all_finished - finished
        scores_accumulated = F.where(newly_finished,
                                     scores_accumulated / self.length_penalty(lengths),
                                     scores_accumulated)
        finished = all_finished
        return finished, scores_accumulated


class UpdateLengthsAndFinished(mx.gluon.HybridBlock):
    """
    A HybridBlock that updates the lengths of unfinished and active hypotheses and recomputes finished hypotheses.
    """

    def __init__(self, pad_id: int, eos_id: int) -> None:
        super().__init__()
        self.pad_id = pad_id
        self.eos_id = eos_id

    def hybrid_forward(self, F, finished, inactive, lengths, best_word_indices):
        finished_or_inactive = F.clip(data=finished + inactive, a_min=0, a_max=1)
        # update lengths of hypotheses unless they are finished or inactive
        lengths = lengths + F.cast(1 - F.expand_dims(finished_or_inactive, axis=1), dtype='float32')
        finished = ((best_word_indices == self.pad_id) + (best_word_indices == self.eos_id))
        return finished, finished_or_inactive, lengths<|MERGE_RESOLUTION|>--- conflicted
+++ resolved
@@ -360,13 +360,9 @@
                 softmax_temperature: Optional[float] = None,
                 max_output_length_num_stds: int = C.DEFAULT_NUM_STD_MAX_OUTPUT_LENGTH,
                 decoder_return_logit_inputs: bool = False,
-<<<<<<< HEAD
-                cache_output_layer_w_b: bool = False) -> Tuple[List[InferenceModel],
-=======
                 cache_output_layer_w_b: bool = False,
                 forced_max_output_len: Optional[int] = None,
                 override_dtype: Optional[str] = None) -> Tuple[List[InferenceModel],
->>>>>>> bea8e6a3
                                                                List[vocab.Vocab],
                                                                vocab.Vocab]:
     """
@@ -385,11 +381,8 @@
                                         vocabulary.  Used when logits/softmax are handled separately.
     :param cache_output_layer_w_b: Models cache weights and biases for logit computation as NumPy arrays (used with
                                    restrict lexicon).
-<<<<<<< HEAD
-=======
     :param forced_max_output_len: An optional overwrite of the maximum output length.
     :param override_dtype: Overrides dtype of encoder and decoder defined at training time to a different one.
->>>>>>> bea8e6a3
     :return: List of models, source vocabulary, target vocabulary, source factor vocabularies.
     """
     logger.info("Loading %d model(s) from %s ...", len(model_folders), model_folders)
