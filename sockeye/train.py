--- conflicted
+++ resolved
@@ -631,11 +631,8 @@
                                      weight_tying=args.weight_tying,
                                      weight_tying_type=args.weight_tying_type if args.weight_tying else None,
                                      weight_normalization=args.weight_normalization,
-<<<<<<< HEAD
-                                     use_pointer_nets=args.use_pointer_nets)
-=======
+                                     use_pointer_nets=args.use_pointer_nets,
                                      lhuc=args.lhuc is not None)
->>>>>>> 3c1a8c5f
     return model_config
 
 
