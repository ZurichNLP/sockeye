# Copyright 2017 Amazon.com, Inc. or its affiliates. All Rights Reserved.
#
# Licensed under the Apache License, Version 2.0 (the "License"). You may not
# use this file except in compliance with the License. A copy of the License
# is located at
#
#     http://aws.amazon.com/apache2.0/
#
# or in the "license" file accompanying this file. This file is distributed on
# an "AS IS" BASIS, WITHOUT WARRANTIES OR CONDITIONS OF ANY KIND, either
# express or implied. See the License for the specific language governing
# permissions and limitations under the License.

"""
Simple Training CLI.
"""
import argparse
import os
import shutil
import sys
import tempfile
from contextlib import ExitStack
from typing import Any, cast, Optional, Dict, List, Tuple

import mxnet as mx

from . import arguments
from . import checkpoint_decoder
from . import constants as C
from . import convolution
from . import coverage
from . import data_io
from . import decoder
from . import encoder
from . import initializer
from . import loss
from . import lr_scheduler
from . import model
from . import rnn
from . import rnn_attention
from . import training
from . import transformer
from . import utils
from . import vocab
from .config import Config
from .log import setup_main_logger
from .optimizers import OptimizerConfig
from .utils import check_condition

# Temporary logger, the real one (logging to a file probably, will be created in the main function)
logger = setup_main_logger(__name__, file_logging=False, console=True)


def none_if_negative(val):
    return None if val < 0 else val


def _list_to_tuple(v):
    """Convert v to a tuple if it is a list."""
    if isinstance(v, list):
        return tuple(v)
    return v


def _dict_difference(dict1: Dict, dict2: Dict):
    diffs = set()
    for k, v in dict1.items():
        # Note: A list and a tuple with the same values is considered equal
        # (this is due to json deserializing former tuples as list).
        if k not in dict2 or _list_to_tuple(dict2[k]) != _list_to_tuple(v):
            diffs.add(k)
    return diffs


def check_arg_compatibility(args: argparse.Namespace):
    """
    Check if some arguments are incompatible with each other.

    :param args: Arguments as returned by argparse.
    """
    check_condition(args.optimized_metric == C.BLEU or args.optimized_metric == C.ROUGE1 or args.optimized_metric in args.metrics,
                    "Must optimize either BLEU, ROUGE or one of tracked metrics (--metrics)")

    if args.encoder == C.TRANSFORMER_TYPE:
        check_condition(args.transformer_model_size[0] == args.num_embed[0],
                        "Source embedding size must match transformer model size: %s vs. %s"
                        % (args.transformer_model_size, args.num_embed[0]))

        total_source_factor_size = sum(args.source_factors_num_embed)
        if total_source_factor_size > 0:
            adjusted_transformer_encoder_model_size = args.num_embed[0] + total_source_factor_size
            check_condition(adjusted_transformer_encoder_model_size % 2 == 0 and
                            adjusted_transformer_encoder_model_size % args.transformer_attention_heads[0] == 0,
                            "Sum of source factor sizes, i.e. num-embed plus source-factors-num-embed, (%d) "
                            "has to be even and a multiple of encoder attention heads (%d)" % (
                                adjusted_transformer_encoder_model_size, args.transformer_attention_heads[0]))

    if args.decoder == C.TRANSFORMER_TYPE:
        check_condition(args.transformer_model_size[1] == args.num_embed[1],
                        "Target embedding size must match transformer model size: %s vs. %s"
                        % (args.transformer_model_size, args.num_embed[1]))

    if args.lhuc is not None:
        # Actually this check is a bit too strict
        check_condition(args.encoder != C.CONVOLUTION_TYPE or args.decoder != C.CONVOLUTION_TYPE,
                        "LHUC is not supported for convolutional models yet.")
        check_condition(args.decoder != C.TRANSFORMER_TYPE or C.LHUC_STATE_INIT not in args.lhuc,
                        "The %s options only applies to RNN models" % C.LHUC_STATE_INIT)

    if args.decoder_only:
        check_condition(args.decoder != C.TRANSFORMER_TYPE and args.decoder != C.CONVOLUTION_TYPE,
                        "Decoder pre-training currently supports RNN decoders only.")


def check_resume(args: argparse.Namespace, output_folder: str) -> bool:
    """
    Check if we should resume a broken training run.

    :param args: Arguments as returned by argparse.
    :param output_folder: Main output folder for the model.
    :return: Flag signaling if we are resuming training and the directory with
        the training status.
    """
    resume_training = False
    training_state_dir = os.path.join(output_folder, C.TRAINING_STATE_DIRNAME)
    if os.path.exists(output_folder):
        if args.overwrite_output:
            logger.info("Removing existing output folder %s.", output_folder)
            shutil.rmtree(output_folder)
            os.makedirs(output_folder)
        elif os.path.exists(training_state_dir):
            old_args = vars(arguments.load_args(os.path.join(output_folder, C.ARGS_STATE_NAME)))
            arg_diffs = _dict_difference(vars(args), old_args) | _dict_difference(old_args, vars(args))
            # Remove args that may differ without affecting the training.
            arg_diffs -= set(C.ARGS_MAY_DIFFER)
            # allow different device-ids provided their total count is the same
            if 'device_ids' in arg_diffs and len(old_args['device_ids']) == len(vars(args)['device_ids']):
                arg_diffs.discard('device_ids')
            if not arg_diffs:
                resume_training = True
            else:
                # We do not have the logger yet
                logger.error("Mismatch in arguments for training continuation.")
                logger.error("Differing arguments: %s.", ", ".join(arg_diffs))
                sys.exit(1)
        elif os.path.exists(os.path.join(output_folder, C.PARAMS_BEST_NAME)):
            logger.error("Refusing to overwrite model folder %s as it seems to contain a trained model.", output_folder)
            sys.exit(1)
        else:
            logger.info("The output folder %s already exists, but no training state or parameter file was found. "
                        "Will start training from scratch.", output_folder)
    else:
        os.makedirs(output_folder)

    return resume_training


def determine_context(args: argparse.Namespace, exit_stack: ExitStack) -> List[mx.Context]:
    """
    Determine the context we should run on (CPU or GPU).

    :param args: Arguments as returned by argparse.
    :param exit_stack: An ExitStack from contextlib.
    :return: A list with the context(s) to run on.
    """
    if args.use_cpu:
        logger.info("Training Device: CPU")
        context = [mx.cpu()]
    else:
        num_gpus = utils.get_num_gpus()
        check_condition(num_gpus >= 1,
                        "No GPUs found, consider running on the CPU with --use-cpu "
                        "(note: check depends on nvidia-smi and this could also mean that the nvidia-smi "
                        "binary isn't on the path).")
        if args.disable_device_locking:
            context = utils.expand_requested_device_ids(args.device_ids)
        else:
            context = exit_stack.enter_context(utils.acquire_gpus(args.device_ids, lock_dir=args.lock_dir))
        if args.batch_type == C.BATCH_TYPE_SENTENCE:
            check_condition(args.batch_size % len(context) == 0, "When using multiple devices the batch size must be "
                                                                 "divisible by the number of devices. Choose a batch "
                                                                 "size that is a multiple of %d." % len(context))
        logger.info("Training Device(s): GPU %s", context)
        context = [mx.gpu(gpu_id) for gpu_id in context]
    return context


def create_checkpoint_decoder(args: argparse.Namespace,
                              exit_stack: ExitStack,
                              train_context: List[mx.Context]) -> Optional[checkpoint_decoder.CheckpointDecoder]:
    """
    Returns a checkpoint decoder or None.

    :param args: Arguments as returned by argparse.
    :param exit_stack: An ExitStack from contextlib.
    :param train_context: Context for training.
    :return: A CheckpointDecoder if --decode-and-evaluate != 0, else None.
    """
    sample_size = args.decode_and_evaluate
    if args.optimized_metric == C.BLEU and sample_size == 0:
        logger.info("You chose BLEU as the optimized metric, will turn on BLEU monitoring during training. "
                    "To control how many validation sentences are used for calculating bleu use "
                    "the --decode-and-evaluate argument.")
        sample_size = -1

    if sample_size == 0:
        return None

    if args.use_cpu or args.decode_and_evaluate_use_cpu:
        context = mx.cpu()
    elif args.decode_and_evaluate_device_id is not None:
        # decode device is defined from the commandline
        num_gpus = utils.get_num_gpus()
        check_condition(num_gpus >= 1,
                        "No GPUs found, consider running on the CPU with --use-cpu "
                        "(note: check depends on nvidia-smi and this could also mean that the nvidia-smi "
                        "binary isn't on the path).")

        if args.disable_device_locking:
            context = utils.expand_requested_device_ids([args.decode_and_evaluate_device_id])
        else:
            context = exit_stack.enter_context(utils.acquire_gpus([args.decode_and_evaluate_device_id],
                                                                  lock_dir=args.lock_dir))
        context = mx.gpu(context[0])

    else:
        # default decode context is the last training device
        context = train_context[-1]

    return checkpoint_decoder.CheckpointDecoder(context=context,
                                                inputs=[args.validation_source] + args.validation_source_factors,
                                                references=args.validation_target,
                                                model=args.output,
                                                sample_size=sample_size)


def use_shared_vocab(args: argparse.Namespace) -> bool:
    """
    True if arguments entail a shared source and target vocabulary.

    :param: args: Arguments as returned by argparse.
    """
    weight_tying = args.weight_tying
    weight_tying_type = args.weight_tying_type
    shared_vocab = args.shared_vocab
    decoder_only = args.decoder_only
    if weight_tying and C.WEIGHT_TYING_SRC in weight_tying_type and C.WEIGHT_TYING_TRG in weight_tying_type:
        if not shared_vocab:
            logger.info("A shared source/target vocabulary will be used as weight tying source/target weight tying "
                        "is enabled")
        shared_vocab = True
    if decoder_only:
        if not shared_vocab:
            logger.info("A shared source/target vocabulary will be used for pre-training the decoder.")
        shared_vocab = True
    return shared_vocab


def create_data_iters_and_vocabs(args: argparse.Namespace,
                                 max_seq_len_source: int,
                                 max_seq_len_target: int,
                                 shared_vocab: bool,
                                 resume_training: bool,
                                 output_folder: str) -> Tuple['data_io.BaseParallelSampleIter',
                                                              'data_io.BaseParallelSampleIter',
                                                              'data_io.DataConfig',
                                                              List[vocab.Vocab], vocab.Vocab]:
    """
    Create the data iterators and the vocabularies.

    :param args: Arguments as returned by argparse.
    :param max_seq_len_source: Source maximum sequence length.
    :param max_seq_len_target: Target maximum sequence length.
    :param shared_vocab: Whether to create a shared vocabulary.
    :param resume_training: Whether to resume training.
    :param output_folder: Output folder.
    :return: The data iterators (train, validation, config_data) as well as the source and target vocabularies.
    """
    num_words_source, num_words_target = args.num_words
    num_words_source = num_words_source if num_words_source > 0 else None
    num_words_target = num_words_target if num_words_target > 0 else None

    word_min_count_source, word_min_count_target = args.word_min_count
    batch_num_devices = 1 if args.use_cpu else sum(-di if di < 0 else 1 for di in args.device_ids)
    batch_by_words = args.batch_type == C.BATCH_TYPE_WORD

    validation_sources = [args.validation_source] + args.validation_source_factors
    validation_sources = [str(os.path.abspath(source)) for source in validation_sources]

    either_raw_or_prepared_error_msg = "Either specify a raw training corpus with %s and %s or a preprocessed corpus " \
                                       "with %s." % (C.TRAINING_ARG_SOURCE,
                                                     C.TRAINING_ARG_TARGET,
                                                     C.TRAINING_ARG_PREPARED_DATA)
    if args.prepared_data is not None:
        utils.check_condition(args.source is None and args.target is None, either_raw_or_prepared_error_msg)
        if not resume_training:
            utils.check_condition(args.source_vocab is None and args.target_vocab is None,
                                  "You are using a prepared data folder, which is tied to a vocabulary. "
                                  "To change it you need to rerun data preparation with a different vocabulary.")
        train_iter, validation_iter, data_config, source_vocabs, target_vocab = data_io.get_prepared_data_iters(
            prepared_data_dir=args.prepared_data,
            validation_sources=validation_sources,
            validation_target=str(os.path.abspath(args.validation_target)),
            shared_vocab=shared_vocab,
            batch_size=args.batch_size,
            batch_by_words=batch_by_words,
            batch_num_devices=batch_num_devices,
            fill_up=args.fill_up)

        check_condition(len(source_vocabs) == len(args.source_factors_num_embed) + 1,
                        "Data was prepared with %d source factors, but only provided %d source factor dimensions." % (
                            len(source_vocabs), len(args.source_factors_num_embed) + 1))

        if resume_training:
            # resuming training. Making sure the vocabs in the model and in the prepared data match up
            model_source_vocabs = vocab.load_source_vocabs(output_folder)
            for i, (v, mv) in enumerate(zip(source_vocabs, model_source_vocabs)):
                utils.check_condition(vocab.are_identical(v, mv),
                                      "Prepared data and resumed model source vocab %d do not match." % i)
            model_target_vocab = vocab.load_target_vocab(output_folder)
            utils.check_condition(vocab.are_identical(target_vocab, model_target_vocab),
                                  "Prepared data and resumed model target vocabs do not match.")

            check_condition(len(args.source_factors) == len(args.validation_source_factors),
                            'Training and validation data must have the same number of factors: %d vs. %d.' % (
                                len(args.source_factors), len(args.validation_source_factors)))

        return train_iter, validation_iter, data_config, source_vocabs, target_vocab

    else:
        utils.check_condition(args.prepared_data is None and args.source is not None and args.target is not None,
                              either_raw_or_prepared_error_msg)

        if resume_training:
            # Load the existing vocabs created when starting the training run.
            source_vocabs = vocab.load_source_vocabs(output_folder)
            target_vocab = vocab.load_target_vocab(output_folder)

            # Recover the vocabulary path from the data info file:
            data_info = cast(data_io.DataInfo, Config.load(os.path.join(output_folder, C.DATA_INFO)))
            source_vocab_paths = data_info.source_vocabs
            target_vocab_path = data_info.target_vocab

        else:
            # Load or create vocabs
            source_vocab_paths = [args.source_vocab] + [None] * len(args.source_factors)
            target_vocab_path = args.target_vocab
            source_vocabs, target_vocab = vocab.load_or_create_vocabs(
                source_paths=[args.source] + args.source_factors,
                target_path=args.target,
                source_vocab_paths=source_vocab_paths,
                target_vocab_path=target_vocab_path,
                shared_vocab=shared_vocab,
                num_words_source=num_words_source,
                num_words_target=num_words_target,
                word_min_count_source=word_min_count_source,
                word_min_count_target=word_min_count_target)

        check_condition(len(args.source_factors) == len(args.source_factors_num_embed),
                        "Number of source factor data (%d) differs from provided source factor dimensions (%d)" % (
                            len(args.source_factors), len(args.source_factors_num_embed)))

        sources = [args.source] + args.source_factors
        sources = [str(os.path.abspath(source)) for source in sources]

        train_iter, validation_iter, config_data, data_info = data_io.get_training_data_iters(
            sources=sources,
            target=os.path.abspath(args.target),
            validation_sources=validation_sources,
            validation_target=os.path.abspath(args.validation_target),
            source_vocabs=source_vocabs,
            target_vocab=target_vocab,
            source_vocab_paths=source_vocab_paths,
            target_vocab_path=target_vocab_path,
            shared_vocab=shared_vocab,
            batch_size=args.batch_size,
            batch_by_words=batch_by_words,
            batch_num_devices=batch_num_devices,
            fill_up=args.fill_up,
            max_seq_len_source=max_seq_len_source,
            max_seq_len_target=max_seq_len_target,
            bucketing=not args.no_bucketing,
            bucket_width=args.bucket_width)

        data_info_fname = os.path.join(output_folder, C.DATA_INFO)
        logger.info("Writing data config to '%s'", data_info_fname)
        data_info.save(data_info_fname)

        return train_iter, validation_iter, config_data, source_vocabs, target_vocab


def create_encoder_config(args: argparse.Namespace,
                          max_seq_len_source: int,
                          max_seq_len_target: int,
                          config_conv: Optional[encoder.ConvolutionalEmbeddingConfig]) -> Tuple[encoder.EncoderConfig,
                                                                                                int]:
    """
    Create the encoder config.

    :param args: Arguments as returned by argparse.
    :param max_seq_len_source: Maximum source sequence length.
    :param max_seq_len_target: Maximum target sequence length.
    :param config_conv: The config for the convolutional encoder (optional).
    :return: The encoder config and the number of hidden units of the encoder.
    """
    encoder_num_layers, _ = args.num_layers
    num_embed_source, _ = args.num_embed
    config_encoder = None  # type: Optional[Config]

    if args.decoder_only:
        if args.encoder in (C.TRANSFORMER_TYPE, C.TRANSFORMER_WITH_CONV_EMBED_TYPE):
            encoder_num_hidden = args.transformer_model_size[0]
        elif args.encoder == C.CONVOLUTION_TYPE:
            encoder_num_hidden = args.cnn_num_hidden
        else:
            encoder_num_hidden = args.rnn_num_hidden
        config_encoder = encoder.EmptyEncoderConfig(num_embed=num_embed_source,
                                                    num_hidden=encoder_num_hidden)
    elif args.encoder in (C.TRANSFORMER_TYPE, C.TRANSFORMER_WITH_CONV_EMBED_TYPE):
        encoder_transformer_preprocess, _ = args.transformer_preprocess
        encoder_transformer_postprocess, _ = args.transformer_postprocess
        encoder_transformer_model_size = args.transformer_model_size[0]

        total_source_factor_size = sum(args.source_factors_num_embed)
        if total_source_factor_size > 0:
            logger.info("Encoder transformer-model-size adjusted to account source factor embeddings: %d -> %d" % (
                encoder_transformer_model_size, num_embed_source + total_source_factor_size))
            encoder_transformer_model_size = num_embed_source + total_source_factor_size
        config_encoder = transformer.TransformerConfig(
            model_size=encoder_transformer_model_size,
            attention_heads=args.transformer_attention_heads[0],
            feed_forward_num_hidden=args.transformer_feed_forward_num_hidden[0],
            act_type=args.transformer_activation_type,
            num_layers=encoder_num_layers,
            dropout_attention=args.transformer_dropout_attention,
            dropout_act=args.transformer_dropout_act,
            dropout_prepost=args.transformer_dropout_prepost,
            positional_embedding_type=args.transformer_positional_embedding_type,
            preprocess_sequence=encoder_transformer_preprocess,
            postprocess_sequence=encoder_transformer_postprocess,
            max_seq_len_source=max_seq_len_source,
            max_seq_len_target=max_seq_len_target,
            conv_config=config_conv,
            lhuc=args.lhuc is not None and (C.LHUC_ENCODER in args.lhuc or C.LHUC_ALL in args.lhuc))
        encoder_num_hidden = encoder_transformer_model_size
    elif args.encoder == C.CONVOLUTION_TYPE:
        cnn_kernel_width_encoder, _ = args.cnn_kernel_width
        cnn_config = convolution.ConvolutionConfig(kernel_width=cnn_kernel_width_encoder,
                                                   num_hidden=args.cnn_num_hidden,
                                                   act_type=args.cnn_activation_type,
                                                   weight_normalization=args.weight_normalization)
        cnn_num_embed = num_embed_source + sum(args.source_factors_num_embed)
        config_encoder = encoder.ConvolutionalEncoderConfig(num_embed=cnn_num_embed,
                                                            max_seq_len_source=max_seq_len_source,
                                                            cnn_config=cnn_config,
                                                            num_layers=encoder_num_layers,
                                                            positional_embedding_type=args.cnn_positional_embedding_type)

        encoder_num_hidden = args.cnn_num_hidden
    else:
        encoder_rnn_dropout_inputs, _ = args.rnn_dropout_inputs
        encoder_rnn_dropout_states, _ = args.rnn_dropout_states
        encoder_rnn_dropout_recurrent, _ = args.rnn_dropout_recurrent
        config_encoder = encoder.RecurrentEncoderConfig(
            rnn_config=rnn.RNNConfig(cell_type=args.rnn_cell_type,
                                     num_hidden=args.rnn_num_hidden,
                                     num_layers=encoder_num_layers,
                                     dropout_inputs=encoder_rnn_dropout_inputs,
                                     dropout_states=encoder_rnn_dropout_states,
                                     dropout_recurrent=encoder_rnn_dropout_recurrent,
                                     residual=args.rnn_residual_connections,
                                     first_residual_layer=args.rnn_first_residual_layer,
                                     forget_bias=args.rnn_forget_bias,
                                     lhuc=args.lhuc is not None and (C.LHUC_ENCODER in args.lhuc or C.LHUC_ALL in args.lhuc)),
            conv_config=config_conv,
            reverse_input=args.rnn_encoder_reverse_input)
        encoder_num_hidden = args.rnn_num_hidden

    return config_encoder, encoder_num_hidden


def create_decoder_config(args: argparse.Namespace, encoder_num_hidden: int,
                          max_seq_len_source: int, max_seq_len_target: int) -> decoder.DecoderConfig:
    """
    Create the config for the decoder.

    :param args: Arguments as returned by argparse.
    :param encoder_num_hidden: Number of hidden units of the Encoder.
    :param max_seq_len_source: Maximum source sequence length.
    :param max_seq_len_target: Maximum target sequence length.
    :return: The config for the decoder.
    """
    _, decoder_num_layers = args.num_layers
    _, num_embed_target = args.num_embed

    config_decoder = None  # type: Optional[Config]

    if args.decoder == C.TRANSFORMER_TYPE:
        if args.decoder_only:
            raise NotImplementedError()
        _, decoder_transformer_preprocess = args.transformer_preprocess
        _, decoder_transformer_postprocess = args.transformer_postprocess
        config_decoder = transformer.TransformerConfig(
            model_size=args.transformer_model_size[1],
            attention_heads=args.transformer_attention_heads[1],
            feed_forward_num_hidden=args.transformer_feed_forward_num_hidden[1],
            act_type=args.transformer_activation_type,
            num_layers=decoder_num_layers,
            dropout_attention=args.transformer_dropout_attention,
            dropout_act=args.transformer_dropout_act,
            dropout_prepost=args.transformer_dropout_prepost,
            positional_embedding_type=args.transformer_positional_embedding_type,
            preprocess_sequence=decoder_transformer_preprocess,
            postprocess_sequence=decoder_transformer_postprocess,
            max_seq_len_source=max_seq_len_source,
            max_seq_len_target=max_seq_len_target,
            conv_config=None,
            lhuc=args.lhuc is not None and (C.LHUC_DECODER in args.lhuc or C.LHUC_ALL in args.lhuc))

    elif args.decoder == C.CONVOLUTION_TYPE:
        if args.decoder_only:
            raise NotImplementedError()
        _, cnn_kernel_width_decoder = args.cnn_kernel_width
        convolution_config = convolution.ConvolutionConfig(kernel_width=cnn_kernel_width_decoder,
                                                           num_hidden=args.cnn_num_hidden,
                                                           act_type=args.cnn_activation_type,
                                                           weight_normalization=args.weight_normalization)
        config_decoder = decoder.ConvolutionalDecoderConfig(cnn_config=convolution_config,
                                                            max_seq_len_target=max_seq_len_target,
                                                            num_embed=num_embed_target,
                                                            encoder_num_hidden=encoder_num_hidden,
                                                            num_layers=decoder_num_layers,
                                                            positional_embedding_type=args.cnn_positional_embedding_type,
                                                            project_qkv=args.cnn_project_qkv,
                                                            hidden_dropout=args.cnn_hidden_dropout)

    else:
        if args.decoder_only:
            args.rnn_decoder_state_init = C.RNN_DEC_INIT_ZERO
            args.rnn_context_gating = False
            args.rnn_attention_type = C.ATT_FIXED
            args.rnn_attention_in_upper_layers = False
            args.lhuc = None
            args.rnn_enc_last_hidden_concat_to_embedding = False

        rnn_attention_num_hidden = args.rnn_num_hidden if args.rnn_attention_num_hidden is None else args.rnn_attention_num_hidden
        config_coverage = None
        if args.rnn_attention_type == C.ATT_COV:
            config_coverage = coverage.CoverageConfig(type=args.rnn_attention_coverage_type,
                                                      num_hidden=args.rnn_attention_coverage_num_hidden,
                                                      layer_normalization=args.layer_normalization)
        config_attention = rnn_attention.AttentionConfig(type=args.rnn_attention_type,
                                                         num_hidden=rnn_attention_num_hidden,
                                                         input_previous_word=args.rnn_attention_use_prev_word,
                                                         source_num_hidden=encoder_num_hidden,
                                                         query_num_hidden=args.rnn_num_hidden,
                                                         layer_normalization=args.layer_normalization,
                                                         config_coverage=config_coverage,
                                                         num_heads=args.rnn_attention_mhdot_heads,
                                                         is_scaled=args.rnn_scale_dot_attention)

        _, decoder_rnn_dropout_inputs = args.rnn_dropout_inputs
        _, decoder_rnn_dropout_states = args.rnn_dropout_states
        _, decoder_rnn_dropout_recurrent = args.rnn_dropout_recurrent

        config_decoder = decoder.RecurrentDecoderConfig(
            max_seq_len_source=max_seq_len_source,
            rnn_config=rnn.RNNConfig(cell_type=args.rnn_cell_type,
                                     num_hidden=args.rnn_num_hidden,
                                     num_layers=decoder_num_layers,
                                     dropout_inputs=decoder_rnn_dropout_inputs,
                                     dropout_states=decoder_rnn_dropout_states,
                                     dropout_recurrent=decoder_rnn_dropout_recurrent,
                                     residual=args.rnn_residual_connections,
                                     first_residual_layer=args.rnn_first_residual_layer,
                                     forget_bias=args.rnn_forget_bias,
                                     lhuc=args.lhuc is not None and (C.LHUC_DECODER in args.lhuc or C.LHUC_ALL in args.lhuc)),
            attention_config=config_attention,
            hidden_dropout=args.rnn_decoder_hidden_dropout,
            state_init=args.rnn_decoder_state_init,
            context_gating=args.rnn_context_gating,
            layer_normalization=args.layer_normalization,
            attention_in_upper_layers=args.rnn_attention_in_upper_layers,
            state_init_lhuc=args.lhuc is not None and (C.LHUC_STATE_INIT in args.lhuc or C.LHUC_ALL in args.lhuc),
            enc_last_hidden_concat_to_embedding=args.rnn_enc_last_hidden_concat_to_embedding)

    return config_decoder

def create_language_model_config(args: argparse.Namespace) -> Tuple[encoder.EncoderConfig, decoder.DecoderConfig]:
    """
    Create the config for the language model.

    :param args: Arguments as returned by argparse.
    :return: The config for the decoder.
    """
    _, decoder_num_layers = args.num_layers
    max_seq_len_source, max_seq_len_target = args.max_seq_len
    _, num_embed_target = args.num_embed
    config_encoder = None  # type: Optional[Config]
    config_decoder = None  # type: Optional[Config]

    if args.decoder == C.TRANSFORMER_TYPE:
        raise NotImplementedError()
    elif args.decoder == C.CONVOLUTION_TYPE:
        raise NotImplementedError()
    else:
        config_encoder = encoder.EmptyEncoderConfig(
            num_hidden=args.rnn_num_hidden)

        _, decoder_rnn_dropout_inputs = args.rnn_dropout_inputs
        _, decoder_rnn_dropout_states = args.rnn_dropout_states
        _, decoder_rnn_dropout_recurrent = args.rnn_dropout_recurrent

        config_decoder = decoder.RecurrentLanguageModelConfig(
            max_seq_len_source=max_seq_len_source,
            rnn_config=rnn.RNNConfig(cell_type=args.rnn_cell_type,
                                     num_hidden=args.rnn_num_hidden,
                                     num_layers=decoder_num_layers,
                                     dropout_inputs=decoder_rnn_dropout_inputs,
                                     dropout_states=decoder_rnn_dropout_states,
                                     dropout_recurrent=decoder_rnn_dropout_recurrent,
                                     residual=args.rnn_residual_connections,
                                     first_residual_layer=args.rnn_first_residual_layer,
                                     forget_bias=args.rnn_forget_bias,
                                     lhuc=args.lhuc is not None and (C.LHUC_DECODER in args.lhuc or C.LHUC_ALL in args.lhuc)),
            layer_normalization=args.layer_normalization)

    return config_encoder, config_decoder


def check_encoder_decoder_args(args) -> None:
    """
    Check possible encoder-decoder argument conflicts.

    :param args: Arguments as returned by argparse.
    """
    encoder_embed_dropout, decoder_embed_dropout = args.embed_dropout
    encoder_rnn_dropout_inputs, decoder_rnn_dropout_inputs = args.rnn_dropout_inputs
    encoder_rnn_dropout_states, decoder_rnn_dropout_states = args.rnn_dropout_states
    if encoder_embed_dropout > 0 and encoder_rnn_dropout_inputs > 0:
        logger.warning("Setting encoder RNN AND source embedding dropout > 0 leads to "
                       "two dropout layers on top of each other.")
    if decoder_embed_dropout > 0 and decoder_rnn_dropout_inputs > 0:
        logger.warning("Setting encoder RNN AND source embedding dropout > 0 leads to "
                       "two dropout layers on top of each other.")
    encoder_rnn_dropout_recurrent, decoder_rnn_dropout_recurrent = args.rnn_dropout_recurrent
    if encoder_rnn_dropout_recurrent > 0 or decoder_rnn_dropout_recurrent > 0:
        check_condition(args.rnn_cell_type == C.LSTM_TYPE,
                        "Recurrent dropout without memory loss only supported for LSTMs right now.")


def create_model_config(args: argparse.Namespace,
                        source_vocab_sizes: List[int],
                        target_vocab_size: int,
                        max_seq_len_source: int,
                        max_seq_len_target: int,
                        config_data: data_io.DataConfig) -> model.ModelConfig:
    """
    Create a ModelConfig from the argument given in the command line.

    :param args: Arguments as returned by argparse.
    :param source_vocab_sizes: The size of the source vocabulary (and source factors).
    :param target_vocab_size: The size of the target vocabulary.
    :param max_seq_len_source: Maximum source sequence length.
    :param max_seq_len_target: Maximum target sequence length.
    :param config_data: Data config.
    :return: The model configuration.
    """
    num_embed_source, num_embed_target = args.num_embed
    embed_dropout_source, embed_dropout_target = args.embed_dropout
    source_vocab_size, *source_factor_vocab_sizes = source_vocab_sizes

    check_encoder_decoder_args(args)

    config_conv = None
    if args.encoder == C.RNN_WITH_CONV_EMBED_NAME:
        config_conv = encoder.ConvolutionalEmbeddingConfig(num_embed=num_embed_source,
                                                           max_filter_width=args.conv_embed_max_filter_width,
                                                           num_filters=args.conv_embed_num_filters,
                                                           pool_stride=args.conv_embed_pool_stride,
                                                           num_highway_layers=args.conv_embed_num_highway_layers,
                                                           dropout=args.conv_embed_dropout)
<<<<<<< HEAD
    if args.encoder == C.TRANSFORMER_WITH_CONV_EMBED_TYPE:
        config_conv = encoder.ConvolutionalEmbeddingConfig(num_embed=num_embed_source,
                                                           output_dim=num_embed_source,
                                                           max_filter_width=args.conv_embed_max_filter_width,
                                                           num_filters=args.conv_embed_num_filters,
                                                           pool_stride=args.conv_embed_pool_stride,
                                                           num_highway_layers=args.conv_embed_num_highway_layers,
                                                           dropout=args.conv_embed_dropout)

    config_encoder, encoder_num_hidden = create_encoder_config(args, max_seq_len_source, max_seq_len_target,
                                                               config_conv)
    config_decoder = create_decoder_config(args, encoder_num_hidden, max_seq_len_source, max_seq_len_target)
=======
    config_language_model = None
    config_reconstruction_encoder = None
    config_reconstruction_decoder = None

    if args.language_model:
        config_encoder, config_decoder = create_language_model_config(args)
    elif args.bidirectional_autoencoder:
        config_encoder, encoder_num_hidden = create_encoder_config(args, config_conv)
        config_decoder = create_decoder_config(args, encoder_num_hidden)
        _, config_language_model = create_language_model_config(args)
    elif args.autoencoder_training:
        config_encoder, encoder_num_hidden = create_encoder_config(args, config_conv)
        config_decoder = create_decoder_config(args, encoder_num_hidden)
        _, config_language_model = create_language_model_config(args)
    else:
        config_encoder, encoder_num_hidden = create_encoder_config(args, config_conv)
        config_decoder = create_decoder_config(args, encoder_num_hidden)
>>>>>>> 04ad4c13

    source_factor_configs = None
    if len(source_vocab_sizes) > 1:
        source_factor_configs = [encoder.FactorConfig(size, dim) for size, dim in zip(source_factor_vocab_sizes,
                                                                                      args.source_factors_num_embed)]

    config_embed_source = encoder.EmbeddingConfig(vocab_size=source_vocab_size,
                                                  num_embed=num_embed_source,
                                                  dropout=embed_dropout_source,
                                                  factor_configs=source_factor_configs)

    config_embed_target = encoder.EmbeddingConfig(vocab_size=target_vocab_size,
                                                  num_embed=num_embed_target,
                                                  dropout=embed_dropout_target)

    config_loss = loss.LossConfig(name=args.loss,
                                  vocab_size=target_vocab_size,
                                  normalization_type=args.loss_normalization_type,
                                  label_smoothing=args.label_smoothing)

    model_config = model.ModelConfig(config_data=config_data,
                                     vocab_source_size=source_vocab_size,
                                     vocab_target_size=target_vocab_size,
                                     config_embed_source=config_embed_source,
                                     config_embed_target=config_embed_target,
                                     config_encoder=config_encoder,
                                     config_decoder=config_decoder,
                                     config_language_model=config_language_model,
                                     config_loss=config_loss,
                                     weight_tying=args.weight_tying,
                                     weight_tying_type=args.weight_tying_type if args.weight_tying else None,
                                     weight_normalization=args.weight_normalization,
<<<<<<< HEAD
                                     output_layer_no_bias=args.output_layer_no_bias,
=======
                                     weight_language_model_loss=args.weight_language_model_loss,
>>>>>>> 04ad4c13
                                     lhuc=args.lhuc is not None)
    return model_config


def create_training_model(config: model.ModelConfig,
                          context: List[mx.Context],
                          output_dir: str,
                          train_iter: data_io.BaseParallelSampleIter,
                          args: argparse.Namespace) -> training.TrainingModel:
    """
    Create a training model and load the parameters from disk if needed.

    :param config: The configuration for the model.
    :param context: The context(s) to run on.
    :param output_dir: Output folder.
    :param train_iter: The training data iterator.
    :param args: Arguments as returned by argparse.
    :return: The training model.
    """
    if args.bidirectional_autoencoder:
        training_model = training.BidirectionalAutoencoderTrainingModel(config=config,
                                                                        context=context,
                                                                        output_dir=output_dir,
                                                                        provide_data=train_iter.provide_data,
                                                                        provide_label=train_iter.provide_label,
                                                                        default_bucket_key=train_iter.default_bucket_key,
                                                                        bucketing=not args.no_bucketing,
                                                                        gradient_compression_params=gradient_compression_params(args),
                                                                        fixed_param_names=args.fixed_param_names)
    elif args.autoencoder_training:
        training_model = training.AutoencoderTrainingModel(config=config,
                                                           context=context,
                                                           output_dir=output_dir,
                                                           provide_data=train_iter.provide_data,
                                                           provide_label=train_iter.provide_label,
                                                           default_bucket_key=train_iter.default_bucket_key,
                                                           bucketing=not args.no_bucketing,
                                                           gradient_compression_params=gradient_compression_params(args),
                                                           fixed_param_names=args.fixed_param_names)
    else:
        training_model = training.StandardTrainingModel(config=config,
                                                        context=context,
                                                        output_dir=output_dir,
                                                        provide_data=train_iter.provide_data,
                                                        provide_label=train_iter.provide_label,
                                                        default_bucket_key=train_iter.default_bucket_key,
                                                        bucketing=not args.no_bucketing,
                                                        gradient_compression_params=gradient_compression_params(args),
                                                        fixed_param_names=args.fixed_param_names)

    return training_model

def gradient_compression_params(args: argparse.Namespace) -> Optional[Dict[str, Any]]:
    """
    :param args: Arguments as returned by argparse.
    :return: Gradient compression parameters or None.
    """
    if args.gradient_compression_type is None:
        return None
    else:
        return {'type': args.gradient_compression_type, 'threshold': args.gradient_compression_threshold}


def create_optimizer_config(args: argparse.Namespace, source_vocab_sizes: List[int],
                            extra_initializers: List[Tuple[str, mx.initializer.Initializer]] = None) -> OptimizerConfig:
    """
    Returns an OptimizerConfig.

    :param args: Arguments as returned by argparse.
    :param source_vocab_sizes: Source vocabulary sizes.
    :param extra_initializers: extra initializer to pass to `get_initializer`.
    :return: The optimizer type and its parameters as well as the kvstore.
    """
    optimizer_params = {'wd': args.weight_decay,
                        "learning_rate": args.initial_learning_rate}

    gradient_clipping_threshold = none_if_negative(args.gradient_clipping_threshold)
    if gradient_clipping_threshold is None:
        logger.info("Gradient clipping threshold set to negative value. Will not perform gradient clipping.")
        gradient_clipping_type = C.GRADIENT_CLIPPING_TYPE_NONE
    else:
        gradient_clipping_type = args.gradient_clipping_type

    # Note: for 'abs' we use the implementation inside of MXNet's optimizer and 'norm_*' we implement ourselves
    # inside the TrainingModel.
    if gradient_clipping_threshold is not None and gradient_clipping_type == C.GRADIENT_CLIPPING_TYPE_ABS:
        optimizer_params["clip_gradient"] = gradient_clipping_threshold
    if args.momentum is not None:
        optimizer_params["momentum"] = args.momentum
    if args.loss_normalization_type == C.LOSS_NORM_VALID:
        # When we normalize by the number of non-PAD symbols in a batch we need to disable rescale_grad.
        optimizer_params["rescale_grad"] = 1.0
    elif args.loss_normalization_type == C.LOSS_NORM_BATCH:
        # Making MXNet module API's default scaling factor explicit
        optimizer_params["rescale_grad"] = 1.0 / args.batch_size
    # Manually specified params
    if args.optimizer_params:
        optimizer_params.update(args.optimizer_params)

    weight_init = initializer.get_initializer(default_init_type=args.weight_init,
                                              default_init_scale=args.weight_init_scale,
                                              default_init_xavier_rand_type=args.weight_init_xavier_rand_type,
                                              default_init_xavier_factor_type=args.weight_init_xavier_factor_type,
                                              embed_init_type=args.embed_weight_init,
                                              embed_init_sigma=source_vocab_sizes[0] ** -0.5,
                                              rnn_init_type=args.rnn_h2h_init,
                                              extra_initializers=extra_initializers)

    lr_sched = lr_scheduler.get_lr_scheduler(args.learning_rate_scheduler_type,
                                             args.checkpoint_frequency,
                                             none_if_negative(args.learning_rate_half_life),
                                             args.learning_rate_reduce_factor,
                                             args.learning_rate_reduce_num_not_improved,
                                             args.learning_rate_schedule,
                                             args.learning_rate_warmup)

    config = OptimizerConfig(name=args.optimizer,
                             params=optimizer_params,
                             kvstore=args.kvstore,
                             initializer=weight_init,
                             gradient_clipping_type=gradient_clipping_type,
                             gradient_clipping_threshold=gradient_clipping_threshold)
    config.set_lr_scheduler(lr_sched)
    logger.info("Optimizer: %s", config)
    logger.info("Gradient Compression: %s", gradient_compression_params(args))
    return config


def main():
    params = arguments.ConfigArgumentParser(description='Train Sockeye sequence-to-sequence models.')
    arguments.add_train_cli_args(params)
    args = params.parse_args()
    train(args)


def train(args: argparse.Namespace):
    if args.dry_run:
        # Modify arguments so that we write to a temporary directory and
        # perform 0 training iterations
        temp_dir = tempfile.TemporaryDirectory()  # Will be automatically removed
        args.output = temp_dir.name
        args.max_updates = 0

    utils.seed_rngs(args.seed)

    check_arg_compatibility(args)
    output_folder = os.path.abspath(args.output)
    resume_training = check_resume(args, output_folder)

    global logger
    logger = setup_main_logger(__name__,
                               file_logging=True,
                               console=not args.quiet, path=os.path.join(output_folder, C.LOG_NAME))
    utils.log_basic_info(args)
    arguments.save_args(args, os.path.join(output_folder, C.ARGS_STATE_NAME))

    max_seq_len_source, max_seq_len_target = args.max_seq_len
    # The maximum length is the length before we add the BOS/EOS symbols
    max_seq_len_source = max_seq_len_source + C.SPACE_FOR_XOS
    max_seq_len_target = max_seq_len_target + C.SPACE_FOR_XOS
    logger.info("Adjusting maximum length to reserve space for a BOS/EOS marker. New maximum length: (%d, %d)",
                max_seq_len_source, max_seq_len_target)

    with ExitStack() as exit_stack:
        context = determine_context(args, exit_stack)

        train_iter, eval_iter, config_data, source_vocabs, target_vocab = create_data_iters_and_vocabs(
            args=args,
            max_seq_len_source=max_seq_len_source,
            max_seq_len_target=max_seq_len_target,
            shared_vocab=use_shared_vocab(args),
            resume_training=resume_training,
            output_folder=output_folder)
        max_seq_len_source = config_data.max_seq_len_source
        max_seq_len_target = config_data.max_seq_len_target

        # Dump the vocabularies if we're just starting up
        if not resume_training:
            vocab.save_source_vocabs(source_vocabs, output_folder)
            vocab.save_target_vocab(target_vocab, output_folder)

        source_vocab_sizes = [len(v) for v in source_vocabs]
        target_vocab_size = len(target_vocab)
        logger.info('Vocabulary sizes: source=[%s] target=%d',
                    '|'.join([str(size) for size in source_vocab_sizes]),
                    target_vocab_size)

        model_config = create_model_config(args=args,
                                           source_vocab_sizes=source_vocab_sizes, target_vocab_size=target_vocab_size,
                                           max_seq_len_source=max_seq_len_source, max_seq_len_target=max_seq_len_target,
                                           config_data=config_data)
        model_config.freeze()

        training_model = create_training_model(config=model_config,
                                               context=context,
                                               output_dir=output_folder,
                                               train_iter=train_iter,
                                               args=args)

        # Handle options that override training settings
        min_updates = args.min_updates
        max_updates = args.max_updates
        min_samples = args.min_samples
        max_samples = args.max_samples
        max_num_checkpoint_not_improved = args.max_num_checkpoint_not_improved
        min_epochs = args.min_num_epochs
        max_epochs = args.max_num_epochs
        if min_epochs is not None and max_epochs is not None:
            check_condition(min_epochs <= max_epochs,
                            "Minimum number of epochs must be smaller than maximum number of epochs")
        # Fixed training schedule always runs for a set number of updates
        if args.learning_rate_schedule:
            min_updates = None
            max_updates = sum(num_updates for (_, num_updates) in args.learning_rate_schedule)
            max_num_checkpoint_not_improved = -1
            min_samples = None
            max_samples = None
            min_epochs = None
            max_epochs = None

        trainer = training.EarlyStoppingTrainer(model=training_model,
                                                optimizer_config=create_optimizer_config(args, source_vocab_sizes),
                                                max_params_files_to_keep=args.keep_last_params,
                                                source_vocabs=source_vocabs,
                                                target_vocab=target_vocab)

        trainer.fit(train_iter=train_iter,
                    validation_iter=eval_iter,
                    early_stopping_metric=args.optimized_metric,
                    metrics=args.metrics,
                    checkpoint_frequency=args.checkpoint_frequency,
                    max_num_not_improved=max_num_checkpoint_not_improved,
                    min_samples=min_samples,
                    max_samples=max_samples,
                    min_updates=min_updates,
                    max_updates=max_updates,
                    min_epochs=min_epochs,
                    max_epochs=max_epochs,
                    lr_decay_param_reset=args.learning_rate_decay_param_reset,
                    lr_decay_opt_states_reset=args.learning_rate_decay_optimizer_states_reset,
                    decoder=create_checkpoint_decoder(args, exit_stack, context),
                    mxmonitor_pattern=args.monitor_pattern,
                    mxmonitor_stat_func=args.monitor_stat_func,
                    allow_missing_parameters=args.allow_missing_params or model_config.lhuc,
                    existing_parameters=args.params)


if __name__ == "__main__":
    main()<|MERGE_RESOLUTION|>--- conflicted
+++ resolved
@@ -586,47 +586,6 @@
 
     return config_decoder
 
-def create_language_model_config(args: argparse.Namespace) -> Tuple[encoder.EncoderConfig, decoder.DecoderConfig]:
-    """
-    Create the config for the language model.
-
-    :param args: Arguments as returned by argparse.
-    :return: The config for the decoder.
-    """
-    _, decoder_num_layers = args.num_layers
-    max_seq_len_source, max_seq_len_target = args.max_seq_len
-    _, num_embed_target = args.num_embed
-    config_encoder = None  # type: Optional[Config]
-    config_decoder = None  # type: Optional[Config]
-
-    if args.decoder == C.TRANSFORMER_TYPE:
-        raise NotImplementedError()
-    elif args.decoder == C.CONVOLUTION_TYPE:
-        raise NotImplementedError()
-    else:
-        config_encoder = encoder.EmptyEncoderConfig(
-            num_hidden=args.rnn_num_hidden)
-
-        _, decoder_rnn_dropout_inputs = args.rnn_dropout_inputs
-        _, decoder_rnn_dropout_states = args.rnn_dropout_states
-        _, decoder_rnn_dropout_recurrent = args.rnn_dropout_recurrent
-
-        config_decoder = decoder.RecurrentLanguageModelConfig(
-            max_seq_len_source=max_seq_len_source,
-            rnn_config=rnn.RNNConfig(cell_type=args.rnn_cell_type,
-                                     num_hidden=args.rnn_num_hidden,
-                                     num_layers=decoder_num_layers,
-                                     dropout_inputs=decoder_rnn_dropout_inputs,
-                                     dropout_states=decoder_rnn_dropout_states,
-                                     dropout_recurrent=decoder_rnn_dropout_recurrent,
-                                     residual=args.rnn_residual_connections,
-                                     first_residual_layer=args.rnn_first_residual_layer,
-                                     forget_bias=args.rnn_forget_bias,
-                                     lhuc=args.lhuc is not None and (C.LHUC_DECODER in args.lhuc or C.LHUC_ALL in args.lhuc)),
-            layer_normalization=args.layer_normalization)
-
-    return config_encoder, config_decoder
-
 
 def check_encoder_decoder_args(args) -> None:
     """
@@ -680,7 +639,7 @@
                                                            pool_stride=args.conv_embed_pool_stride,
                                                            num_highway_layers=args.conv_embed_num_highway_layers,
                                                            dropout=args.conv_embed_dropout)
-<<<<<<< HEAD
+
     if args.encoder == C.TRANSFORMER_WITH_CONV_EMBED_TYPE:
         config_conv = encoder.ConvolutionalEmbeddingConfig(num_embed=num_embed_source,
                                                            output_dim=num_embed_source,
@@ -693,25 +652,6 @@
     config_encoder, encoder_num_hidden = create_encoder_config(args, max_seq_len_source, max_seq_len_target,
                                                                config_conv)
     config_decoder = create_decoder_config(args, encoder_num_hidden, max_seq_len_source, max_seq_len_target)
-=======
-    config_language_model = None
-    config_reconstruction_encoder = None
-    config_reconstruction_decoder = None
-
-    if args.language_model:
-        config_encoder, config_decoder = create_language_model_config(args)
-    elif args.bidirectional_autoencoder:
-        config_encoder, encoder_num_hidden = create_encoder_config(args, config_conv)
-        config_decoder = create_decoder_config(args, encoder_num_hidden)
-        _, config_language_model = create_language_model_config(args)
-    elif args.autoencoder_training:
-        config_encoder, encoder_num_hidden = create_encoder_config(args, config_conv)
-        config_decoder = create_decoder_config(args, encoder_num_hidden)
-        _, config_language_model = create_language_model_config(args)
-    else:
-        config_encoder, encoder_num_hidden = create_encoder_config(args, config_conv)
-        config_decoder = create_decoder_config(args, encoder_num_hidden)
->>>>>>> 04ad4c13
 
     source_factor_configs = None
     if len(source_vocab_sizes) > 1:
@@ -739,16 +679,13 @@
                                      config_embed_target=config_embed_target,
                                      config_encoder=config_encoder,
                                      config_decoder=config_decoder,
-                                     config_language_model=config_language_model,
                                      config_loss=config_loss,
                                      weight_tying=args.weight_tying,
                                      weight_tying_type=args.weight_tying_type if args.weight_tying else None,
                                      weight_normalization=args.weight_normalization,
-<<<<<<< HEAD
                                      output_layer_no_bias=args.output_layer_no_bias,
-=======
-                                     weight_language_model_loss=args.weight_language_model_loss,
->>>>>>> 04ad4c13
+                                     bidirectional_autoencoder=args.bidirectional_autoencoder,
+                                     weight_language_model=args.weight_language_model,
                                      lhuc=args.lhuc is not None)
     return model_config
 
@@ -768,17 +705,7 @@
     :param args: Arguments as returned by argparse.
     :return: The training model.
     """
-    if args.bidirectional_autoencoder:
-        training_model = training.BidirectionalAutoencoderTrainingModel(config=config,
-                                                                        context=context,
-                                                                        output_dir=output_dir,
-                                                                        provide_data=train_iter.provide_data,
-                                                                        provide_label=train_iter.provide_label,
-                                                                        default_bucket_key=train_iter.default_bucket_key,
-                                                                        bucketing=not args.no_bucketing,
-                                                                        gradient_compression_params=gradient_compression_params(args),
-                                                                        fixed_param_names=args.fixed_param_names)
-    elif args.autoencoder_training:
+    if args.autoencoder_training:
         training_model = training.AutoencoderTrainingModel(config=config,
                                                            context=context,
                                                            output_dir=output_dir,
@@ -800,6 +727,7 @@
                                                         fixed_param_names=args.fixed_param_names)
 
     return training_model
+
 
 def gradient_compression_params(args: argparse.Namespace) -> Optional[Dict[str, Any]]:
     """
