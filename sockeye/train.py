--- conflicted
+++ resolved
@@ -128,13 +128,9 @@
     check_condition(not (args.decoder_only and args.reconstruction is not None),
                     "Pre-training the decoder and training the reconstruction model are mutually exclusive.")
 
-<<<<<<< HEAD
     if args.teacher_forcing_probability_reduce_factor is not None:
-=======
-    if args.teacher_forcing_probability_reduce_factor != None:
-        check_condition(args.reconstruction == C.BILINGUAL,
-                        "Teacher forcing can only be used in bilingual mode.")
->>>>>>> c2821c92
+        check_condition(args.reconstruction is None,
+                        "Reducing the teacher forcing probability cannot be combined with reconstruction.")
         check_condition(args.decoder != C.TRANSFORMER_TYPE and args.decoder != C.CONVOLUTION_TYPE,
                         "Reducing the teacher forcing probability currently supports RNN decoders only.")
         check_condition(args.rnn_num_hidden == args.num_embed[1],
